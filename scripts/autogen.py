"""Documentation generator for Keras.io

USAGE:

python autogen.py make
python autogen.py serve
"""

import shutil
import copy
import json
import re
import os
import sys
from pathlib import Path
import http.server
import socketserver
import signal
import docstrings
import jinja2
import multiprocessing
import autogen_utils

from master import MASTER
from examples_master import EXAMPLES_MASTER
import tutobooks
import generate_tf_guides
import render_presets


EXAMPLES_GH_LOCATION = Path("keras-team") / "keras-io" / "blob" / "master" / "examples"
GUIDES_GH_LOCATION = Path("keras-team") / "keras-io" / "blob" / "master" / "guides"
KERAS_TEAM_GH = "https://github.com/keras-team"
PROJECT_URL = {
    "keras": f"{KERAS_TEAM_GH}/keras/tree/v3.9.2/",
    "keras_tuner": f"{KERAS_TEAM_GH}/keras-tuner/tree/v1.4.7/",
<<<<<<< HEAD
    "keras_hub": f"{KERAS_TEAM_GH}/keras-hub/tree/v0.19.1/",
    "tf_keras": f"{KERAS_TEAM_GH}/tf-keras/tree/v2.18.0/",
    # TODO: Use the correct version when we cut a release.
    "keras_rs": f"{KERAS_TEAM_GH}/keras-rs/tree/v0.1.0/"
=======
    "keras_hub": f"{KERAS_TEAM_GH}/keras-hub/tree/v0.20.0/",
    "tf_keras": f"{KERAS_TEAM_GH}/tf-keras/tree/v2.19.0/",
>>>>>>> 0f949321
}
USE_MULTIPROCESSING = False


class KerasIO:
    def __init__(
        self,
        master,
        url,
        templates_dir,
        md_sources_dir,
        site_dir,
        theme_dir,
        guides_dir,
        examples_dir,
        redirects_dir,
        refresh_guides=False,
        refresh_examples=False,
    ):
        self.master = master
        self.url = url
        self.templates_dir = templates_dir
        self.md_sources_dir = md_sources_dir
        self.site_dir = site_dir
        self.theme_dir = theme_dir
        self.guides_dir = guides_dir
        self.examples_dir = examples_dir
        self.redirects_dir = redirects_dir
        self.refresh_guides = refresh_guides
        self.refresh_examples = refresh_examples

        self.make_examples_master()
        self.nav = self.make_nav_index()
        self.docstring_printer = docstrings.KerasDocumentationGenerator(PROJECT_URL)

    def make_examples_master(self):
        for entry in self.master["children"]:
            if entry["path"] == "examples/":
                examples_entry = entry
                break
        for entry in examples_entry["children"]:  # e.g. {"path": "nlp", ...}
            children = entry.get("children", [])
            preexisting = [e["path"] for e in children]
            subdir = entry["path"]  # e.g. nlp
            path = Path(self.examples_dir) / subdir  # e.g. examples/nlp
            for fname in sorted(os.listdir(path)):
                if fname.endswith(".py"):  # e.g. examples/nlp/test.py
                    name = fname[:-3]
                    example_path = name.split("/")[-1]
                    if example_path not in preexisting:
                        f = open(path / fname, encoding="utf-8")
                        f.readline()
                        title_line = f.readline()
                        f.close()
                        assert title_line.startswith("Title: ")
                        title = title_line[len("Title: ") :]
                        children.append({"path": example_path, "title": title.strip()})
            entry["children"] = children

    def make_md_sources(self):
        print("Generating md sources")
        if os.path.exists(self.md_sources_dir):
            print("Clearing", self.md_sources_dir)
            shutil.rmtree(self.md_sources_dir)
        os.makedirs(self.md_sources_dir)

        self.make_tutobook_sources(
            guides=self.refresh_guides, examples=self.refresh_examples
        )
        self.sync_tutobook_templates()

        # Recursively generate all md sources based on the MASTER tree
        self.make_md_source_for_entry(self.master, path_stack=[], title_stack=[])

    def preprocess_tutobook_md_source(
        self, md_content, fname, github_repo_dir, img_dir, site_img_dir
    ):
        # Insert colab button and github button.
        name = fname[:-3]
        md_content_lines = md_content.split("\n")
        button_lines = [
            "\n",
            '<img class="k-inline-icon" src="https://colab.research.google.com/img/colab_favicon.ico"/> '
            "[**View in Colab**](https://colab.research.google.com/github/"
            + github_repo_dir
            + "/ipynb/"
            + name
            + ".ipynb"
            + ")  "
            '<span class="k-dot">•</span>'
            '<img class="k-inline-icon" src="https://github.com/favicon.ico"/> '
            "[**GitHub source**](https://github.com/"
            + github_repo_dir
            + "/"
            + fname
            + ")",
            "\n",
        ]
        md_content_lines = md_content_lines[:6] + button_lines + md_content_lines[6:]
        md_content = "\n".join(md_content_lines)
        # Normalize img urls
        md_content = md_content.replace(
            str(img_dir) + "/" + name, self.url + site_img_dir
        )
        # Insert --- before H2 titles
        md_content = md_content.replace("\n## ", "\n---\n## ")
        # Clean up progress bar output
        if "[1m" in md_content:
            md_content = md_content.replace("[1m", " ")
            md_content = md_content.replace("[0m [32m", " ")
            md_content = md_content.replace("[0m[37m[0m [1m", " ")
            md_content = md_content.replace("[0m", "")
            md_content = md_content.replace("[37m ", "")
        return md_content

    def make_tutobook_sources_for_directory(
        self, src_dir, target_dir, img_dir, site_img_dir, github_repo_dir
    ):
        # e.g.
        # make_tutobook_sources_for_directory(
        #    "examples/nlp", "examples/nlp/md", "examples/nlp/img", "img/examples/nlp")
        print("Making tutobook sources for", src_dir)

        working_ipynb_dir = Path(src_dir) / "ipynb"
        if not os.path.exists(working_ipynb_dir):
            os.makedirs(working_ipynb_dir)

        for fname in os.listdir(src_dir):
            if fname.endswith(".py"):
                print("...Processing", fname)
                name = fname[:-3]
                py_path = Path(src_dir) / fname
                nb_path = working_ipynb_dir / (name + ".ipynb")
                md_path = Path(target_dir) / (name + ".md")
                tutobooks.py_to_md(py_path, nb_path, md_path, img_dir)
                md_content = open(md_path).read()
                md_content = self.preprocess_tutobook_md_source(
                    md_content, fname, github_repo_dir, img_dir, site_img_dir
                )
                open(md_path, "w").write(md_content)
        shutil.rmtree(working_ipynb_dir)

    def make_tutobook_ipynbs(self):
        def process_one_dir(src_dir, target_dir):
            if os.path.exists(target_dir):
                print("Clearing", target_dir)
                shutil.rmtree(target_dir)
            os.makedirs(target_dir)
            for fname in os.listdir(src_dir):
                if fname.endswith(".py"):
                    print("...Processing", fname)
                    name = fname[:-3]
                    py_path = Path(src_dir) / fname
                    nb_path = target_dir / (name + ".ipynb")
                    tutobooks.py_to_nb(py_path, nb_path, fill_outputs=False)

        # Guides
        guides_dir = Path(self.guides_dir)
        ipynb_dir = guides_dir / "ipynb"
        process_one_dir(guides_dir, ipynb_dir)

        # Examples
        for name in os.listdir(self.examples_dir):
            path = Path(self.examples_dir) / name
            if os.path.isdir(path):
                ipynb_dir = path / "ipynb"
                process_one_dir(path, ipynb_dir)

    def add_example(self, path, working_dir=None):
        """e.g. add_example('vision/cats_and_dogs')"""

        # Prune out the ../ path
        if path.startswith("../examples/"):
            path = path.replace("../examples/", "")

        folder, name = path.split(os.path.sep)
        assert path.count(os.path.sep) == 1
        if name.endswith(".py"):
            name = name[:-3]

        ipynb_dir = Path(self.examples_dir) / folder / "ipynb"
        if not os.path.exists(ipynb_dir):
            os.makedirs(ipynb_dir)

        md_dir = Path(self.examples_dir) / folder / "md"
        if not os.path.exists(md_dir):
            os.makedirs(md_dir)

        img_dir = Path(self.examples_dir) / folder / "img"
        if not os.path.exists(img_dir):
            os.makedirs(img_dir)

        py_path = Path(self.examples_dir) / folder / (name + ".py")
        md_path = md_dir / (name + ".md")
        nb_path = ipynb_dir / (name + ".ipynb")

        self.disable_warnings()
        tutobooks.py_to_nb(py_path, nb_path, fill_outputs=False)
        tutobooks.py_to_md(py_path, nb_path, md_path, img_dir, working_dir=working_dir)

        md_content = open(md_path).read()
        github_repo_dir = str(EXAMPLES_GH_LOCATION / folder)
        site_img_dir = os.path.join("img", "examples", folder, name)
        md_content = self.preprocess_tutobook_md_source(
            md_content, name + ".py", github_repo_dir, img_dir, site_img_dir
        )
        open(md_path, "w").write(md_content)

    def add_guide(self, name, working_dir=None):
        """e.g. add_guide('functional_api')"""

        # Prune out the ../ path
        if name.startswith("../guides/"):
            name = name.replace("../guides/", "")

        if name.endswith(".py"):
            name = name[:-3]
        ipynb_dir = Path(self.guides_dir) / "ipynb"
        if not os.path.exists(ipynb_dir):
            os.makedirs(ipynb_dir)

        md_dir = Path(self.guides_dir) / "md"
        if not os.path.exists(md_dir):
            os.makedirs(md_dir)

        img_dir = Path(self.guides_dir) / "img"
        if not os.path.exists(img_dir):
            os.makedirs(img_dir)

        py_path = Path(self.guides_dir) / (name + ".py")
        md_path = md_dir / (name + ".md")
        nb_path = ipynb_dir / (name + ".ipynb")

        self.disable_warnings()
        tutobooks.py_to_nb(py_path, nb_path, fill_outputs=False)
        tutobooks.py_to_md(py_path, nb_path, md_path, img_dir, working_dir=working_dir)

        md_content = open(md_path).read()
        md_content = md_content.replace("../guides/img/", "/img/guides/")
        github_repo_dir = str(GUIDES_GH_LOCATION)
        site_img_dir = "img/guides/" + name
        md_content = self.preprocess_tutobook_md_source(
            md_content, name + ".py", github_repo_dir, img_dir, site_img_dir
        )
        open(md_path, "w").write(md_content)

    @staticmethod
    def disable_warnings():
        os.environ["TF_CPP_MIN_LOG_LEVEL"] = "3"
        os.environ["AUTOGRAPH_VERBOSITY"] = "0"

    def make_tutobook_sources(self, guides=True, examples=True):
        """Populate `examples/nlp/md`, `examples/nlp/img/`, etc.

        - guides/md/ & /png/
        - examples/nlp/md/ & /png/
        - examples/computer_vision/md/ & /png/
        - examples/structured_data/md/ & /png/
        - examples/timeseries/md/ & /png/
        - examples/generative_dl/md/ & /png/
        - examples/keras_recipes/md/ & /png/
        """
        # Guides
        if guides:
            target_dir = Path(self.guides_dir) / "md"
            img_dir = Path(self.guides_dir) / "img"
            if os.path.exists(target_dir):
                shutil.rmtree(target_dir)
            if os.path.exists(img_dir):
                shutil.rmtree(img_dir)
            os.makedirs(target_dir)
            os.makedirs(img_dir)
            self.make_tutobook_sources_for_directory(
                src_dir=Path(self.guides_dir),
                target_dir=target_dir,
                img_dir=img_dir,
                site_img_dir="img/guides/",
                github_repo_dir=str(GUIDES_GH_LOCATION),
            )

        # Examples
        if examples:
            for name in os.listdir(self.examples_dir):
                path = Path(self.examples_dir) / name
                if os.path.isdir(path):
                    target_dir = path / "md"
                    img_dir = path / "img"
                    if os.path.exists(target_dir):
                        shutil.rmtree(target_dir)
                    if os.path.exists(img_dir):
                        shutil.rmtree(img_dir)
                    os.makedirs(target_dir)
                    os.makedirs(img_dir)
                    self.make_tutobook_sources_for_directory(
                        src_dir=path,  # e.g. examples/nlp
                        target_dir=target_dir,  # e.g. examples/nlp/md
                        img_dir=img_dir,  # e.g. examples/nlp/img
                        site_img_dir="img/examples/" + name,  # e.g. img/examples/nlp
                        github_repo_dir=str(EXAMPLES_GH_LOCATION / name),
                    )

    def sync_tutobook_templates(self):
        """Copy generated `.md`s to source_dir.

        Note: intro guides are copied to getting_started.

        guides/md/ -> sources/guides/
        guides/md/intro_* -> sources/getting_started/
        examples/*/md/ -> sources/examples/*/
        """
        # Guides
        copy_inner_contents(
            Path(self.guides_dir) / "md",
            Path(self.templates_dir) / "guides",
            ext=".md",
        )
        # Special cases.
        # - Copy the Keras intro guide to /getting_started/.
        # - Copy the KerasHub guides to /keras_hub/.
        # - Copy the KerasTuner guides to /keras_tuner/.
        templates_path = Path(self.templates_dir)
        shutil.copyfile(
            templates_path / "guides" / "intro_to_keras_for_engineers.md",
            templates_path
            / "getting_started"
            / "intro_to_keras_for_engineers.md",
        )
        shutil.copyfile(
            templates_path / "guides" / "keras_hub" / "getting_started.md",
            templates_path / "keras_hub" / "getting_started.md",
        )
        shutil.copyfile(
            templates_path / "guides" / "keras_tuner" / "getting_started.md",
            templates_path / "keras_tuner" / "getting_started.md",
        )
        shutil.copytree(
            templates_path / "guides" / "keras_hub",
            templates_path / "keras_hub" / "guides",
            dirs_exist_ok=True,
        )
        shutil.copytree(
            templates_path / "guides" / "keras_tuner",
            templates_path / "keras_tuner" / "guides",
            dirs_exist_ok=True,
        )
        shutil.copytree(
            templates_path / "examples" / "keras_rs",
            templates_path / "keras_rs" / "examples",
            dirs_exist_ok=True,
        )

        # Examples
        for dir_name in os.listdir(Path(self.examples_dir)):
            dir_path = Path(self.examples_dir) / dir_name  # e.g. examples/nlp
            if os.path.isdir(dir_path):
                dst_dir = templates_path / "examples" / dir_name
                if os.path.exists(dst_dir):
                    shutil.rmtree(dst_dir)
                os.makedirs(dst_dir)
                copy_inner_contents(dir_path / "md", dst_dir, ext=".md")

        # Examples touch-up: add Keras version banner to each example
        example_name_to_version = {}
        for section in EXAMPLES_MASTER["children"]:
            section_name = section["path"].replace("/", "")
            for example in section["children"]:
                example_name = section_name + "/" + example["path"]
                if example.get("keras_3"):
                    version = 3
                else:
                    version = 2
                example_name_to_version[example_name] = version
        for section_name in os.listdir(templates_path / "examples"):
            # e.g. templates/examples/nlp
            dir_path = templates_path / "examples" / section_name
            if not os.path.isdir(dir_path):
                continue
            for example_fname in os.listdir(dir_path):
                if example_fname.endswith(".md"):
                    md_path = dir_path / example_fname
                    with open(md_path) as f:
                        md_content = f.read()
                    example_name = (
                        section_name + "/" + example_fname.removesuffix(".md")
                    )
                    version = example_name_to_version.get(example_name, 2)
                    md_content_lines = md_content.split("\n")
                    for i, line in enumerate(md_content_lines):
                        if "View in Colab" in line:
                            md_content_lines.insert(
                                i,
                                f"<div class='example_version_banner keras_{version}'>ⓘ This example uses Keras {version}</div>",
                            )
                            break
                    md_content = "\n".join(md_content_lines) + "\n"
                    with open(md_path, "w") as f:
                        f.write(md_content)

    def sync_tutobook_media(self):
        """Copy generated `.png`s to site_dir.

        Note: intro guides are copied to getting_started.

        guides/img/ -> site/img/guides/
        examples/*/img/ -> site/img/examples/*/
        """
        # Copy images for guide notebooks
        for name in os.listdir(Path(self.guides_dir) / "img"):
            path = Path(self.guides_dir) / "img" / name
            if os.path.isdir(path):
                shutil.copytree(path, Path(self.site_dir) / "img" / "guides" / name)
        # Copy images for examples notebooks
        for dir_name in os.listdir(Path(self.examples_dir)):
            dir_path = Path(self.examples_dir) / dir_name
            if os.path.isdir(dir_path):
                if not os.path.exists(dir_path / "img"):
                    continue  # No media was generated for this tutobook.

                dst_dir = Path(self.site_dir) / "img" / "examples" / dir_name
                if not os.path.exists(dst_dir):
                    os.makedirs(dst_dir)

                for name in os.listdir(dir_path / "img"):
                    path = dir_path / "img" / name
                    if os.path.isdir(path):
                        shutil.copytree(
                            path,
                            Path(self.site_dir) / "img" / "examples" / dir_name / name,
                        )

    def make_nav_index(self):
        max_depth = 4
        path_stack = []

        def make_nav_index_for_entry(entry, path_stack, max_depth):
            if not isinstance(entry, dict):
                raise ValueError("Incorrectly formatted entry: " f"{entry}")
            path = entry["path"]
            if path != "/":
                path_stack.append(path)
            url = self.url + str(Path(*path_stack)) + "/"
            relative_url = "/" + str(Path(*path_stack)) + "/"
            if len(path_stack) < max_depth:
                children = [
                    make_nav_index_for_entry(child, path_stack[:], max_depth)
                    for child in entry.get("children", [])
                ]
            else:
                children = []
            return {
                "title": entry["title"],
                "relative_url": relative_url,
                "url": url,
                "children": children,
            }

        return [
            make_nav_index_for_entry(entry, path_stack[:], max_depth)
            for entry in self.master["children"]
        ]

    def make_md_source_for_entry(self, entry, path_stack, title_stack):
        path = entry["path"]
        if path != "/":
            path_stack.append(path)
            title_stack.append(entry["title"])
        print("...Processing", Path(*path_stack))
        parent_url = self.url + str(Path(*path_stack)) + "/"
        if path.endswith("/"):
            dir_path = Path(self.md_sources_dir) / Path(*path_stack)
            if not os.path.exists(dir_path):
                os.makedirs(dir_path)

        template_path = Path(self.templates_dir) / Path(*path_stack)
        if path.endswith("/"):
            template_path /= "index.md"
        else:
            template_path = template_path.with_suffix(".md")

        if os.path.exists(template_path):
            template_file = open(template_path, encoding="utf8")
            template = template_file.read()
            template_file.close()
        else:
            template = ""
            if entry.get("toc"):
                template += "{{toc}}\n\n"
            if entry.get("generate"):
                template += "{{autogenerated}}\n"
        if not template.startswith("# "):
            template = "# " + entry["title"] + "\n\n" + template
        generate = entry.get("generate")
        children = entry.get("children")
        if generate:
            generated_md = ""
            for element in generate:
                generated_md += self.docstring_printer.render(element)
            if "{{autogenerated}}" not in template:
                raise RuntimeError(
                    "Template found for %s but missing "
                    "{{autogenerated}} tag." % (template_path,)
                )
            template = template.replace("{{autogenerated}}", generated_md)
        if entry.get("toc"):
            if not children:
                raise ValueError(
                    f"For template {template_path}, "
                    "a table of contents was requested but "
                    "the entry had no children."
                )
            toc = generate_md_toc(children, parent_url)
            if "{{toc}}" not in template:
                raise RuntimeError(
                    "Table of contents requested for %s but "
                    "missing {{toc}} tag." % (template_path,)
                )
            template = template.replace("{{toc}}", toc)
        if "keras_hub/" in path_stack:
            template = render_presets.render_tags(template)
        source_path = Path(self.md_sources_dir) / Path(*path_stack)
        if path.endswith("/"):
            md_source_path = source_path / "index.md"
            metadata_path = source_path / "index_metadata.json"
        else:
            md_source_path = source_path.with_suffix(".md")
            metadata_path = str(source_path) + "_metadata.json"

        # Save md source file
        autogen_utils.save_file(md_source_path, template)

        # Save metadata file
        location_history = []
        for i in range(len(path_stack)):
            stripped_path_stack = [s.strip("/") for s in path_stack[: i + 1]]
            url = self.url + "/".join(stripped_path_stack) + "/"
            location_history.append(
                {
                    "url": url,
                    "title": title_stack[i],
                }
            )
        metadata = json.dumps(
            {
                "location_history": location_history[:-1],
                "outline": (
                    autogen_utils.make_outline(template)
                    if entry.get("outline", True)
                    else []
                ),
                "location": "/"
                + "/".join([s.replace("/", "") for s in path_stack])
                + "/",
                "url": parent_url,
                "title": entry["title"],
            }
        )
        autogen_utils.save_file(metadata_path, metadata)

        if children:
            for entry in children:
                self.make_md_source_for_entry(entry, path_stack[:], title_stack[:])

    def make_symbol_to_link_map(self):
        def recursive_make_map(entry, current_url):
            current_url /= entry["path"]
            entry_map = {}
            if "generate" in entry:
                for symbol in entry["generate"]:
                    object_ = docstrings.import_object(symbol)
                    object_type = docstrings.get_type(object_)
                    object_name = symbol.split(".")[-1]

                    if symbol.startswith("tensorflow.keras."):
                        symbol = symbol.replace("tensorflow.keras.", "keras.")
                    object_name = object_name.lower().replace("_", "")
                    entry_map[symbol] = (
                        str(current_url) + "#" + object_name + "-" + object_type
                    )

            if "children" in entry:
                for child in entry["children"]:
                    entry_map.update(recursive_make_map(child, current_url))
            return entry_map

        urls = recursive_make_map(self.master, Path(""))
        self._symbol_to_link_map = {}
        for key, value in urls.items():
            symbol = f"`{key}`"
            link = f"[{symbol}]({value})"
            self._symbol_to_link_map[symbol] = link

    def generate_examples_landing_page(self):
        """Create the html file /examples/index.html.

        - Load examples information and metadata
        - Group them by category (e.g. CV) and subcategory (e.g. image classification)
        - Render a card for each example
        """
        examples_by_category = {}
        category_names = []
        category_paths = []
        for child in self.master["children"]:
            if child["path"] == "examples/":
                examples_master = child
                break

        for category in examples_master["children"]:
            category_name = category["title"]
            category_names.append(category_name)
            category_paths.append(category["path"])
            examples_by_category[category_name] = category["children"]

        categories_to_render = []
        for category_name, category_path in zip(category_names, category_paths):
            examples_by_subcategory = {}
            subcategory_names = []
            for example in examples_by_category[category_name]:
                subcategory_name = example.get("subcategory", "Other")
                if subcategory_name not in examples_by_subcategory:
                    examples_by_subcategory[subcategory_name] = []
                    subcategory_names.append(subcategory_name)
                example["path"] = "/examples/" + category_path + example["path"]
                examples_by_subcategory[subcategory_name].append(example)

            subcategories_to_render = []
            for subcategory_name in subcategory_names:
                subcategories_to_render.append(
                    {
                        "title": subcategory_name,
                        "examples": examples_by_subcategory[subcategory_name],
                    }
                )

            category_dict = {
                "title": category_name,
                "path": "/examples/" + category_path,
            }
            if len(subcategories_to_render) > 1:
                category_dict["subcategories"] = subcategories_to_render
            else:
                category_dict["examples"] = subcategories_to_render[0]["examples"]
            categories_to_render.append(category_dict)

        with open(Path(self.templates_dir) / "examples/index.md") as f:
            md_content = f.read()

        with open(Path(self.md_sources_dir) / "examples/index_metadata.json") as f:
            metadata = json.loads(f.read())

        examples_template = jinja2.Template(
            open(Path(self.theme_dir) / "examples.html").read()
        )
        html_example_cards = examples_template.render(
            {"categories": categories_to_render, "legend": True}
        )

        html_content = autogen_utils.render_markdown_to_html(md_content)
        html_content = html_content.replace(
            "<p>{{examples_list}}</p>", html_example_cards
        )
        html_content = insert_title_ids_in_html(html_content)

        relative_url = "/examples/"
        local_nav = [
            autogen_utils.set_active_flag_in_nav_entry(entry, relative_url)
            for entry in self.nav
        ]
        self.render_single_docs_page_from_html(
            target_path=Path(self.site_dir) / "examples/index.html",
            title="Code examples",
            html_content=html_content,
            location_history=metadata["location_history"],
            outline=metadata["outline"],
            local_nav=local_nav,
            relative_url=relative_url,
        )

        # Save per-category landing pages
        for category_name, category_path in zip(category_names, category_paths):
            with open(
                Path(self.md_sources_dir)
                / "examples"
                / category_path
                / "index_metadata.json"
            ) as f:
                metadata = json.loads(f.read())
            relative_url = f"/examples/{category_path}"
            local_nav = [
                autogen_utils.set_active_flag_in_nav_entry(entry, relative_url)
                for entry in self.nav
            ]
            to_render = [
                cat for cat in categories_to_render if cat["title"] == category_name
            ]
            html_example_cards = examples_template.render(
                {"categories": to_render, "legend": False}
            )
            self.render_single_docs_page_from_html(
                target_path=Path(self.site_dir)
                / "examples"
                / category_path
                / "index.html",
                title=category_name,
                html_content=html_example_cards,
                location_history=metadata["location_history"],
                outline=metadata["outline"],
                local_nav=local_nav,
                relative_url=relative_url,
            )

    def render_md_sources_to_html(self):
        self.make_symbol_to_link_map()
        print("Rendering md sources to HTML")
        base_template = jinja2.Template(open(Path(self.theme_dir) / "base.html").read())
        docs_template = jinja2.Template(open(Path(self.theme_dir) / "docs.html").read())

        all_urls_list = []

        if os.path.exists(self.site_dir):
            print("Clearing", self.site_dir)
            shutil.rmtree(self.site_dir)

        if USE_MULTIPROCESSING:
            for src_location, _, fnames in os.walk(self.md_sources_dir):
                pool = multiprocessing.Pool(processes=8)
                workers = [
                    pool.apply_async(
                        self.render_single_file,
                        args=(src_location, fname, self.nav),
                    )
                    for fname in fnames
                ]

                for worker in workers:
                    url = worker.get()
                    if url is not None:
                        all_urls_list.append(url)
                pool.close()
                pool.join()
        else:
            for src_location, _, fnames in os.walk(self.md_sources_dir):
                for fname in fnames:
                    print("...Rendering", fname)
                    self.render_single_file(src_location, fname, self.nav)

        # Images & css & js
        shutil.copytree(Path(self.theme_dir) / "js", Path(self.site_dir) / "js")
        shutil.copytree(Path(self.theme_dir) / "css", Path(self.site_dir) / "css")
        shutil.copytree(Path(self.theme_dir) / "img", Path(self.site_dir) / "img")
        shutil.copytree(Path(self.theme_dir) / "icons", Path(self.site_dir) / "icons")

        # Landing page
        landing_template = jinja2.Template(
            open(Path(self.theme_dir) / "landing.html").read()
        )
        landing_page = landing_template.render({"base_url": self.url})
        autogen_utils.save_file(Path(self.site_dir) / "index.html", landing_page)

        # Search page
        search_main = open(Path(self.theme_dir) / "search.html").read()
        search_page = base_template.render(
            {
                "title": "Search Keras documentation",
                "nav": self.nav,
                "base_url": self.url,
                "main": search_main,
            }
        )
        autogen_utils.save_file(Path(self.site_dir) / "search.html", search_page)

        # 404 page
        page404 = base_template.render(
            {
                "title": "Page not found",
                "nav": self.nav,
                "base_url": self.url,
                "main": docs_template.render(
                    {
                        "title": "404",
                        "content": "<h1>404: Page not found</h1>",
                        "base_url": self.url,
                    }
                ),
            }
        )
        autogen_utils.save_file(Path(self.site_dir) / "404.html", page404)

        # Keras 3 announcement page
        keras_3_template = jinja2.Template(
            open(Path(self.theme_dir) / "keras_3.html").read()
        )
        md_content = open(
            Path(self.templates_dir) / "keras_3" / "keras_3_announcement.md"
        ).read()
        content = autogen_utils.render_markdown_to_html(md_content)
        keras_core_page = keras_3_template.render(
            {"base_url": self.url, "content": content}
        )
        autogen_utils.save_file(
            Path(self.site_dir) / "keras_3" / "index.html",
            keras_core_page,
        )

        # Favicon
        shutil.copyfile(
            Path(self.theme_dir) / "favicon.ico",
            Path(self.site_dir) / "favicon.ico",
        )

        # Tutobooks
        self.sync_tutobook_media()
        sitemap = "\n".join(all_urls_list) + "\n"
        autogen_utils.save_file(Path(self.site_dir) / "sitemap.txt", sitemap)

        # Examples landing page
        self.generate_examples_landing_page()

        # Redirects
        self.check_redirects()
        shutil.copytree(self.redirects_dir, self.site_dir, dirs_exist_ok=True)

    def check_redirects(self):
        """Validate our redirects"""
        for file in Path(self.redirects_dir).glob("**/*.html"):
            with open(file) as f:
                content = f.read()
                # Read url.
                url = content[content.find("URL=") + 5 :]
                url = url[: url.find("'")]
                # Strip to path.
                path = url.replace("https://keras.io/", "")
                target = Path(self.site_dir) / Path(path)
                if not target.exists():
                    raise ValueError(
                        f"Redirect target {path} does not exist referenced "
                        f"from file {file}."
                    )
            site_path = Path(self.site_dir) / file.relative_to(self.redirects_dir)
            if site_path.exists():
                raise ValueError(
                    f"Redirect at {file} would overwrite a real page."
                )

    def render_single_file(self, src_location, fname, nav):
        if not fname.endswith(".md"):
            return

        src_dir = Path(src_location)
        target_dir = src_location.replace(self.md_sources_dir, self.site_dir)
        if not os.path.exists(target_dir):
            try:
                os.makedirs(target_dir)
            except FileExistsError:
                # Might be created by a concurrent process.
                pass

        # Load metadata for page
        with open(str(Path(src_location) / fname[:-3]) + "_metadata.json") as f:
            metadata = json.loads(f.read())

        if fname == "index.md":
            # Render as index.html
            target_path = Path(target_dir) / "index.html"
            relative_url = (str(target_dir) + "/").replace(self.site_dir, "/")
            relative_url = relative_url.replace("//", "/")
        else:
            # Render as fname_no_ext/index.tml
            fname_no_ext = ".".join(fname.split(".")[:-1])
            full_target_dir = Path(target_dir) / fname_no_ext
            os.makedirs(full_target_dir)
            target_path = full_target_dir / "index.html"
            relative_url = (str(full_target_dir) + "/").replace(self.site_dir, "/")
            relative_url = relative_url.replace("//", "/")
            if not relative_url.endswith("/"):
                relative_url += "/"

        md_file = open(src_dir / fname, encoding="utf-8")
        md_content = md_file.read()
        md_file.close()
        md_content = replace_links(md_content)

        # Convert Keras symbols to links to the Keras docs
        for symbol, link in self._symbol_to_link_map.items():
            md_content = md_content.replace(symbol, link)

        # Convert TF symbols to links to tensorflow.org
        tmp_content = copy.copy(md_content)
        replacements = {}
        while "`tf." in tmp_content:
            index = tmp_content.find("`tf.")
            if tmp_content[index - 1] == "[":
                tmp_content = tmp_content[tmp_content.find("`tf.") + 1 :]
                tmp_content = tmp_content[tmp_content.find("`") + 1 :]
            else:
                tmp_content = tmp_content[tmp_content.find("`tf.") + 1 :]
                symbol = tmp_content[: tmp_content.find("`")]
                tmp_content = tmp_content[tmp_content.find("`") + 1 :]
                if "/" not in symbol and "(" not in symbol:
                    # Check if we're looking at a method on a class
                    symbol_parts = symbol.split(".")
                    if len(symbol_parts) >= 3 and symbol_parts[-2][0].isupper():
                        # In this case the link should look like ".../class#method"
                        path = "/".join(symbol_parts[:-1]) + "#" + symbol_parts[-1]
                    else:
                        # Otherwise just ".../module/class_or_fn"
                        path = symbol.replace(".", "/")
                    path = path.replace("(", "")
                    path = path.replace(")", "")
                    replacements["`" + symbol + "`"] = (
                        "[`"
                        + symbol
                        + "`](https://www.tensorflow.org/api_docs/python/"
                        + path
                        + ")"
                    )
        for key, value in replacements.items():
            md_content = md_content.replace(key, value)

        html_content = autogen_utils.render_markdown_to_html(md_content)
        html_content = insert_title_ids_in_html(html_content)
        local_nav = [
            autogen_utils.set_active_flag_in_nav_entry(entry, relative_url)
            for entry in nav
        ]
        title = md_content[2 : md_content.find("\n")]

        self.render_single_docs_page_from_html(
            target_path,
            title,
            html_content,
            metadata["location_history"],
            metadata["outline"],
            local_nav,
            relative_url,
        )
        return relative_url

    def render_single_docs_page_from_html(
        self,
        target_path,
        title,
        html_content,
        location_history,
        outline,
        local_nav,
        relative_url,
    ):
        base_template = jinja2.Template(open(Path(self.theme_dir) / "base.html").read())
        docs_template = jinja2.Template(open(Path(self.theme_dir) / "docs.html").read())
        html_docs = docs_template.render(
            {
                "title": title,
                "content": html_content,
                "location_history": location_history,
                "base_url": self.url,
                "outline": outline,
            }
        )
        html_page = base_template.render(
            {
                "title": title,
                "nav": local_nav,
                "base_url": self.url,
                "main": html_docs,
                "relative_url": relative_url,
            }
        )
        html_page = html_page.replace("../guides/img/", "/img/guides/")
        autogen_utils.save_file(target_path, html_page)

    def make(self):
        self.make_md_sources()
        self.render_md_sources_to_html()
        self.make_tutobook_ipynbs()

    def serve(self):
        os.chdir(self.site_dir)
        socketserver.ThreadingTCPServer.allow_reuse_address = True
        server = socketserver.ThreadingTCPServer(
            ("", 8000), http.server.SimpleHTTPRequestHandler
        )
        server.daemon_threads = True

        def signal_handler(signal, frame):
            try:
                if server:
                    server.server_close()
            finally:
                sys.exit(0)

        signal.signal(signal.SIGINT, signal_handler)
        try:
            print("Serving on 0.0.0.0:8000")
            server.serve_forever()
        except KeyboardInterrupt:
            pass
        finally:
            server.server_close()


def replace_links(content):
    # Make sure all Keras guides point to keras.io.
    for entry in generate_tf_guides.CONFIG:
        keras_name = entry["source_name"]
        tf_name = entry["target_name"]
        content = content.replace(
            "https://www.tensorflow.org/guide/keras/" + tf_name,
            "https://keras.io/guides/" + keras_name,
        )
    return content


def strip_markdown_tags(md):
    # Strip links
    md = re.sub(r"\[(.*?)\]\(.*?\)", r"\1", md)
    return md


def copy_inner_contents(src, dst, ext=".md"):
    for fname in os.listdir(src):
        fpath = Path(src) / fname
        fdst = Path(dst) / fname
        if fname.endswith(ext):
            shutil.copyfile(fpath, fdst)
        if os.path.isdir(fpath):
            if not os.path.exists(fdst):
                os.mkdir(fdst)
            copy_inner_contents(fpath, fdst, ext)


def insert_title_ids_in_html(html):
    marker = "replace_me_with_id_for:"
    marker_end = ":end_of_title"
    for i in range(1, 5):
        match = "<h" + str(i) + ">(.*?)</h" + str(i) + ">"
        replace = (
            "<h"
            + str(i)
            + r' id="'
            + marker
            + r"\1"
            + marker_end
            + r'">\1</h'
            + str(i)
            + ">"
        )
        html = re.sub(match, replace, html)

    while 1:
        start = html.find(marker)
        if start == -1:
            break
        title = html[start + len(marker) :]
        title = title[: title.find(marker_end)]
        normalized_title = title
        normalized_title = normalized_title.replace("<code>", "")
        normalized_title = normalized_title.replace("</code>", "")
        if ">" in normalized_title:
            normalized_title = normalized_title[normalized_title.find(">") + 1 :]
            normalized_title = normalized_title[: normalized_title.find("</")]
        normalized_title = autogen_utils.turn_title_into_id(normalized_title)
        html = html.replace(marker + title + marker_end, normalized_title)
    return html


def generate_md_toc(entries, url, depth=2):
    assert url.endswith("/")
    entries = [e for e in entries if not e.get("skip_from_toc")]
    generated = ""
    if set(len(x.get("generate", [])) for x in entries) == {1}:
        print_generate = False
    else:
        print_generate = True
    for entry in entries:
        title = entry["title"]
        path = entry["path"]
        if not path.endswith("/"):
            path += "/"
        full_url = url + path
        children = entry.get("children")
        generate = entry.get("generate")
        if children or (print_generate and generate):
            title_prefix = "### "
        else:
            title_prefix = "- "
        generated += title_prefix + "[{title}]({full_url})\n".format(
            title=title, full_url=full_url
        )
        if children:
            for child in children:
                if child.get("skip_from_toc", False):
                    continue
                child_title = child["title"]
                child_path = child["path"]
                child_url = full_url + child_path
                generated += "- [{child_title}]({child_url})\n".format(
                    child_title=child_title, child_url=child_url
                )
            generated += "\n"
        elif generate and print_generate:
            for gen in generate:
                obj = docstrings.import_object(gen)
                obj_name = docstrings.get_name(obj)
                obj_type = docstrings.get_type(obj)
                link = "{full_url}#{obj_name}-{obj_type}".format(
                    full_url=full_url, obj_name=obj_name, obj_type=obj_type
                ).lower()
                name = gen.split(".")[-1]
                generated += "- [{name} {obj_type}]({link})\n".format(
                    name=name, obj_type=obj_type, link=link
                )
            generated += "\n"
    return generated


def get_working_dir(arg):
    if not arg.startswith("--working_dir="):
        return None
    return arg[len("--working_dir=") :]


if __name__ == "__main__":
    root = Path(__file__).parent.parent.resolve()
    keras_io = KerasIO(
        master=MASTER,
        url=os.path.sep,
        templates_dir=os.path.join(root, "templates"),
        md_sources_dir=os.path.join(root, "sources"),
        site_dir=os.path.join(root, "site"),
        theme_dir=os.path.join(root, "theme"),
        guides_dir=os.path.join(root, "guides"),
        examples_dir=os.path.join(root, "examples"),
        redirects_dir=os.path.join(root, "redirects"),
        refresh_guides=False,
        refresh_examples=False,
    )
    error_msg = (
        "Must specify command " "`make`, `serve`, `add_example`, or `add_guide`."
    )
    if len(sys.argv) < 2:
        raise ValueError(error_msg)
    cmd = sys.argv[1]
    if cmd not in {
        "make",
        "serve",
        "add_example",
        "add_guide",
    }:
        raise ValueError(error_msg)
    if cmd in {"add_example", "add_guide"}:
        if not len(sys.argv) in (3, 4):
            raise ValueError(
                "Must specify example/guide to add, e.g. "
                "`autogen.py add_example vision/cats_and_dogs`"
            )
    if cmd == "make":
        keras_io.make_md_sources()
        keras_io.render_md_sources_to_html()
    elif cmd == "serve":
        keras_io.serve()
    elif cmd == "add_example":
        keras_io.add_example(
            sys.argv[2],
            working_dir=get_working_dir(sys.argv[3]) if len(sys.argv) == 4 else None,
        )
    elif cmd == "add_guide":
        tutobooks.MAX_LOC = 500
        keras_io.add_guide(
            sys.argv[2],
            working_dir=get_working_dir(sys.argv[3]) if len(sys.argv) == 4 else None,
        )<|MERGE_RESOLUTION|>--- conflicted
+++ resolved
@@ -34,15 +34,10 @@
 PROJECT_URL = {
     "keras": f"{KERAS_TEAM_GH}/keras/tree/v3.9.2/",
     "keras_tuner": f"{KERAS_TEAM_GH}/keras-tuner/tree/v1.4.7/",
-<<<<<<< HEAD
-    "keras_hub": f"{KERAS_TEAM_GH}/keras-hub/tree/v0.19.1/",
-    "tf_keras": f"{KERAS_TEAM_GH}/tf-keras/tree/v2.18.0/",
+    "keras_hub": f"{KERAS_TEAM_GH}/keras-hub/tree/v0.20.0/",
+    "tf_keras": f"{KERAS_TEAM_GH}/tf-keras/tree/v2.19.0/",
     # TODO: Use the correct version when we cut a release.
     "keras_rs": f"{KERAS_TEAM_GH}/keras-rs/tree/v0.1.0/"
-=======
-    "keras_hub": f"{KERAS_TEAM_GH}/keras-hub/tree/v0.20.0/",
-    "tf_keras": f"{KERAS_TEAM_GH}/tf-keras/tree/v2.19.0/",
->>>>>>> 0f949321
 }
 USE_MULTIPROCESSING = False
 
