--- conflicted
+++ resolved
@@ -101,11 +101,7 @@
 Another argument in the model constructor worth noticing is `drop_connect_rate` which controls
 the dropout rate responsible for [stochastic depth](https://arxiv.org/abs/1603.09382).
 This parameter serves as a toggle for extra regularization in finetuning, but does not
-<<<<<<< HEAD
-alter loaded weights.
-=======
 affect loaded weights.
->>>>>>> 70058ed9
 
 ## Example: EfficientNetB0 for CIFAR-100.
 
@@ -120,7 +116,6 @@
 """
 ## Setup and data loading
 
-<<<<<<< HEAD
 This example requires TensorFlow 2.3 or above.
 
 To use TPU, the TPU runtime must match current running TensorFlow
@@ -130,11 +125,6 @@
 c = Client()
 c.configure_tpu_version(tf.__version__, restart_type="always")
 ```
-=======
-This example requires TensorFlow 2.3 or above. To use TPU,
-the `cloud-tpu-client` package is
-also needed to ensure matching TPU runtime version.
->>>>>>> 70058ed9
 """
 
 import tensorflow as tf
@@ -262,33 +252,15 @@
 
 
 """
-<<<<<<< HEAD
-### Training from scratch
-
-Here we show training EfficientNetB0 initiated from scratch.
-For many smaller datasets, the validation accuracy can be seen clearly to
-grow much slower than training accuracy.
+## Training a model from scratch
+
+We build an EfficientNetB0 with 100 output classes, that is initialized from scratch:
+
+Note: the model will start noticeably overfitting after ~20 epochs.
 """
 
 from tensorflow.keras.applications import EfficientNetB0
-=======
-## Training a model from scratch
-
-We build an EfficientNetB0 with 100 output classes, that is initialized from scratch:
-
-Note: the model will start noticeably overfitting after ~20 epochs.
-"""
-
-from tensorflow.keras.applications import EfficientNetB0
-
-from tensorflow.keras.layers.experimental.preprocessing import (
-    Resizing,
-    RandomFlip,
-    RandomContrast,
-)
->>>>>>> 70058ed9
 from tensorflow.keras.optimizers import SGD
-
 
 with strategy.scope():
     inputs = layers.Input(shape=(None, None, 3))
@@ -343,18 +315,10 @@
 plot_hist(hist)
 
 """
-<<<<<<< HEAD
-### Transfer learning from pretrained weight
-
-Using pre-trained imagenet weights and only transfer learn (fine-tune) the model allows
-utilizing the power of EfficientNet much easier. To use pretrained weight, the model can
-be initiated through
-=======
 ## Transfer learning from pre-trained weights
 
 Here we initialize the model with pre-trained ImageNet weights,
 and we fine-tune it on our own dataset.
->>>>>>> 70058ed9
 """
 
 from tensorflow.keras.layers.experimental import preprocessing
