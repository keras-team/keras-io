{
 "cells": [
  {
   "cell_type": "markdown",
   "metadata": {
    "colab_type": "text"
   },
   "source": [
    "# English-to-Spanish translation with a sequence-to-sequence Transformer\n",
    "\n",
    "**Author:** [fchollet](https://twitter.com/fchollet)<br>\n",
    "**Date created:** 2021/05/26<br>\n",
<<<<<<< HEAD
    "**Last modified:** 2022/09/15<br>\n",
=======
    "**Last modified:** 2023/02/25<br>\n",
>>>>>>> 34c7c1ab
    "**Description:** Implementing a sequence-to-sequene Transformer and training it on a machine translation task."
   ]
  },
  {
   "cell_type": "markdown",
   "metadata": {
    "colab_type": "text"
   },
   "source": [
    "## Introduction\n",
    "\n",
    "In this example, we'll build a sequence-to-sequence Transformer model, which\n",
    "we'll train on an English-to-Spanish machine translation task.\n",
    "\n",
    "You'll learn how to:\n",
    "\n",
    "- Vectorize text using the Keras `TextVectorization` layer.\n",
    "- Implement a `TransformerEncoder` layer, a `TransformerDecoder` layer,\n",
    "and a `PositionalEmbedding` layer.\n",
    "- Prepare data for training a sequence-to-sequence model.\n",
    "- Use the trained model to generate translations of never-seen-before\n",
    "input sentences (sequence-to-sequence inference).\n",
    "\n",
    "The code featured here is adapted from the book\n",
    "[Deep Learning with Python, Second Edition](https://www.manning.com/books/deep-learning-with-python-second-edition)\n",
    "(chapter 11: Deep learning for text).\n",
    "The present example is fairly barebones, so for detailed explanations of\n",
    "how each building block works, as well as the theory behind Transformers,\n",
    "I recommend reading the book."
   ]
  },
  {
   "cell_type": "markdown",
   "metadata": {
    "colab_type": "text"
   },
   "source": [
    "## Setup"
   ]
  },
  {
   "cell_type": "code",
   "execution_count": 0,
   "metadata": {
    "colab_type": "code"
   },
   "outputs": [],
   "source": [
    "import pathlib\n",
    "import random\n",
    "import string\n",
    "import re\n",
    "import numpy as np\n",
    "import tensorflow as tf\n",
    "from tensorflow import keras\n",
    "from tensorflow.keras import layers\n",
    "from tensorflow.keras.layers import TextVectorization"
   ]
  },
  {
   "cell_type": "markdown",
   "metadata": {
    "colab_type": "text"
   },
   "source": [
    "## Downloading the data\n",
    "\n",
    "We'll be working with an English-to-Spanish translation dataset\n",
    "provided by [Anki](https://www.manythings.org/anki/). Let's download it:"
   ]
  },
  {
   "cell_type": "code",
   "execution_count": 0,
   "metadata": {
    "colab_type": "code"
   },
   "outputs": [],
   "source": [
    "text_file = keras.utils.get_file(\n",
    "    fname=\"spa-eng.zip\",\n",
    "    origin=\"http://storage.googleapis.com/download.tensorflow.org/data/spa-eng.zip\",\n",
    "    extract=True,\n",
    ")\n",
    "text_file = pathlib.Path(text_file).parent / \"spa-eng\" / \"spa.txt\""
   ]
  },
  {
   "cell_type": "markdown",
   "metadata": {
    "colab_type": "text"
   },
   "source": [
    "## Parsing the data\n",
    "\n",
    "Each line contains an English sentence and its corresponding Spanish sentence.\n",
    "The English sentence is the *source sequence* and Spanish one is the *target sequence*.\n",
    "We prepend the token `\"[start]\"` and we append the token `\"[end]\"` to the Spanish sentence."
   ]
  },
  {
   "cell_type": "code",
   "execution_count": 0,
   "metadata": {
    "colab_type": "code"
   },
   "outputs": [],
   "source": [
    "with open(text_file) as f:\n",
    "    lines = f.read().split(\"\\n\")[:-1]\n",
    "text_pairs = []\n",
    "for line in lines:\n",
    "    eng, spa = line.split(\"\\t\")\n",
    "    spa = \"[start] \" + spa + \" [end]\"\n",
    "    text_pairs.append((eng, spa))"
   ]
  },
  {
   "cell_type": "markdown",
   "metadata": {
    "colab_type": "text"
   },
   "source": [
    "Here's what our sentence pairs look like:"
   ]
  },
  {
   "cell_type": "code",
   "execution_count": 0,
   "metadata": {
    "colab_type": "code"
   },
   "outputs": [],
   "source": [
    "for _ in range(5):\n",
    "    print(random.choice(text_pairs))"
   ]
  },
  {
   "cell_type": "markdown",
   "metadata": {
    "colab_type": "text"
   },
   "source": [
    "Now, let's split the sentence pairs into a training set, a validation set,\n",
    "and a test set."
   ]
  },
  {
   "cell_type": "code",
   "execution_count": 0,
   "metadata": {
    "colab_type": "code"
   },
   "outputs": [],
   "source": [
    "random.shuffle(text_pairs)\n",
    "num_val_samples = int(0.15 * len(text_pairs))\n",
    "num_train_samples = len(text_pairs) - 2 * num_val_samples\n",
    "train_pairs = text_pairs[:num_train_samples]\n",
    "val_pairs = text_pairs[num_train_samples : num_train_samples + num_val_samples]\n",
    "test_pairs = text_pairs[num_train_samples + num_val_samples :]\n",
    "\n",
    "print(f\"{len(text_pairs)} total pairs\")\n",
    "print(f\"{len(train_pairs)} training pairs\")\n",
    "print(f\"{len(val_pairs)} validation pairs\")\n",
    "print(f\"{len(test_pairs)} test pairs\")"
   ]
  },
  {
   "cell_type": "markdown",
   "metadata": {
    "colab_type": "text"
   },
   "source": [
    "## Vectorizing the text data\n",
    "\n",
    "We'll use two instances of the `TextVectorization` layer to vectorize the text\n",
    "data (one for English and one for Spanish),\n",
    "that is to say, to turn the original strings into integer sequences\n",
    "where each integer represents the index of a word in a vocabulary.\n",
    "\n",
    "The English layer will use the default string standardization (strip punctuation characters)\n",
    "and splitting scheme (split on whitespace), while\n",
    "the Spanish layer will use a custom standardization, where we add the character\n",
    "`\"\u00bf\"` to the set of punctuation characters to be stripped.\n",
    "\n",
    "Note: in a production-grade machine translation model, I would not recommend\n",
    "stripping the punctuation characters in either language. Instead, I would recommend turning\n",
    "each punctuation character into its own token,\n",
    "which you could achieve by providing a custom `split` function to the `TextVectorization` layer."
   ]
  },
  {
   "cell_type": "code",
   "execution_count": 0,
   "metadata": {
    "colab_type": "code"
   },
   "outputs": [],
   "source": [
    "strip_chars = string.punctuation + \"\u00bf\"\n",
    "strip_chars = strip_chars.replace(\"[\", \"\")\n",
    "strip_chars = strip_chars.replace(\"]\", \"\")\n",
    "\n",
    "vocab_size = 15000\n",
    "sequence_length = 20\n",
    "batch_size = 64\n",
    "\n",
    "\n",
    "def custom_standardization(input_string):\n",
    "    lowercase = tf.strings.lower(input_string)\n",
    "    return tf.strings.regex_replace(lowercase, \"[%s]\" % re.escape(strip_chars), \"\")\n",
    "\n",
    "\n",
    "eng_vectorization = TextVectorization(\n",
    "    max_tokens=vocab_size,\n",
    "    output_mode=\"int\",\n",
    "    output_sequence_length=sequence_length,\n",
    ")\n",
    "spa_vectorization = TextVectorization(\n",
    "    max_tokens=vocab_size,\n",
    "    output_mode=\"int\",\n",
    "    output_sequence_length=sequence_length + 1,\n",
    "    standardize=custom_standardization,\n",
    ")\n",
    "train_eng_texts = [pair[0] for pair in train_pairs]\n",
    "train_spa_texts = [pair[1] for pair in train_pairs]\n",
    "eng_vectorization.adapt(train_eng_texts)\n",
    "spa_vectorization.adapt(train_spa_texts)"
   ]
  },
  {
   "cell_type": "markdown",
   "metadata": {
    "colab_type": "text"
   },
   "source": [
    "Next, we'll format our datasets.\n",
    "\n",
    "At each training step, the model will seek to predict target words N+1 (and beyond)\n",
    "using the source sentence and the target words 0 to N.\n",
    "\n",
    "As such, the training dataset will yield a tuple `(inputs, targets)`, where:\n",
    "\n",
    "- `inputs` is a dictionary with the keys `encoder_inputs` and `decoder_inputs`.\n",
    "`encoder_inputs` is the vectorized source sentence and `encoder_inputs` is the target sentence \"so far\",\n",
    "that is to say, the words 0 to N used to predict word N+1 (and beyond) in the target sentence.\n",
    "- `target` is the target sentence offset by one step:\n",
    "it provides the next words in the target sentence -- what the model will try to predict."
   ]
  },
  {
   "cell_type": "code",
   "execution_count": 0,
   "metadata": {
    "colab_type": "code"
   },
   "outputs": [],
   "source": [
    "\n",
    "def format_dataset(eng, spa):\n",
    "    eng = eng_vectorization(eng)\n",
    "    spa = spa_vectorization(spa)\n",
    "    return (\n",
    "        {\n",
    "            \"encoder_inputs\": eng,\n",
    "            \"decoder_inputs\": spa[:, :-1],\n",
    "        },\n",
    "        spa[:, 1:],\n",
    "    )\n",
    "\n",
    "\n",
    "def make_dataset(pairs):\n",
    "    eng_texts, spa_texts = zip(*pairs)\n",
    "    eng_texts = list(eng_texts)\n",
    "    spa_texts = list(spa_texts)\n",
    "    dataset = tf.data.Dataset.from_tensor_slices((eng_texts, spa_texts))\n",
    "    dataset = dataset.batch(batch_size)\n",
    "    dataset = dataset.map(format_dataset)\n",
    "    return dataset.shuffle(2048).prefetch(16).cache()\n",
    "\n",
    "\n",
    "train_ds = make_dataset(train_pairs)\n",
    "val_ds = make_dataset(val_pairs)"
   ]
  },
  {
   "cell_type": "markdown",
   "metadata": {
    "colab_type": "text"
   },
   "source": [
    "Let's take a quick look at the sequence shapes\n",
    "(we have batches of 64 pairs, and all sequences are 20 steps long):"
   ]
  },
  {
   "cell_type": "code",
   "execution_count": 0,
   "metadata": {
    "colab_type": "code"
   },
   "outputs": [],
   "source": [
    "for inputs, targets in train_ds.take(1):\n",
    "    print(f'inputs[\"encoder_inputs\"].shape: {inputs[\"encoder_inputs\"].shape}')\n",
    "    print(f'inputs[\"decoder_inputs\"].shape: {inputs[\"decoder_inputs\"].shape}')\n",
    "    print(f\"targets.shape: {targets.shape}\")"
   ]
  },
  {
   "cell_type": "markdown",
   "metadata": {
    "colab_type": "text"
   },
   "source": [
    "## Building the model\n",
    "\n",
    "Our sequence-to-sequence Transformer consists of a `TransformerEncoder`\n",
    "and a `TransformerDecoder` chained together. To make the model aware of word order,\n",
    "we also use a `PositionalEmbedding` layer.\n",
    "\n",
    "The source sequence will be pass to the `TransformerEncoder`,\n",
    "which will produce a new representation of it.\n",
    "This new representation will then be passed\n",
    "to the `TransformerDecoder`, together with the target sequence so far (target words 0 to N).\n",
    "The `TransformerDecoder` will then seek to predict the next words in the target sequence (N+1 and beyond).\n",
    "\n",
    "A key detail that makes this possible is causal masking\n",
    "(`use_causal_mask=True` in the first attention layer of the `TransformerDecoder`).\n",
    "The `TransformerDecoder` sees the entire sequences at once, and thus we must make\n",
    "sure that it only uses information from target tokens 0 to N when predicting token N+1\n",
    "(otherwise, it could use information from the future, which would\n",
    "result in a model that cannot be used at inference time)."
   ]
  },
  {
   "cell_type": "code",
   "execution_count": 0,
   "metadata": {
    "colab_type": "code"
   },
   "outputs": [],
   "source": [
    "\n",
    "class TransformerEncoder(layers.Layer):\n",
    "    def __init__(self, embed_dim, dense_dim, num_heads, **kwargs):\n",
    "        super().__init__(**kwargs)\n",
    "        self.embed_dim = embed_dim\n",
    "        self.dense_dim = dense_dim\n",
    "        self.num_heads = num_heads\n",
    "        self.attention = layers.MultiHeadAttention(\n",
    "            num_heads=num_heads, key_dim=embed_dim\n",
    "        )\n",
    "        self.dense_proj = keras.Sequential(\n",
    "            [\n",
    "                layers.Dense(dense_dim, activation=\"relu\"),\n",
    "                layers.Dense(embed_dim),\n",
    "            ]\n",
    "        )\n",
    "        self.layernorm_1 = layers.LayerNormalization()\n",
    "        self.layernorm_2 = layers.LayerNormalization()\n",
    "        self.supports_masking = True\n",
    "\n",
    "    def call(self, inputs, mask=None):\n",
<<<<<<< HEAD
    "        attention_output = self.attention(query=inputs, value=inputs, key=inputs)\n",
=======
    "        if mask is not None:\n",
    "            padding_mask = tf.cast(mask[:, tf.newaxis, :], dtype=\"int32\")\n",
    "        attention_output = self.attention(\n",
    "            query=inputs, value=inputs, key=inputs, attention_mask=padding_mask\n",
    "        )\n",
>>>>>>> 34c7c1ab
    "        proj_input = self.layernorm_1(inputs + attention_output)\n",
    "        proj_output = self.dense_proj(proj_input)\n",
    "        return self.layernorm_2(proj_input + proj_output)\n",
    "\n",
    "    def get_config(self):\n",
    "        config = super().get_config()\n",
    "        config.update(\n",
    "            {\n",
    "                \"embed_dim\": self.embed_dim,\n",
    "                \"dense_dim\": self.dense_dim,\n",
    "                \"num_heads\": self.num_heads,\n",
    "            }\n",
    "        )\n",
    "        return config\n",
    "\n",
    "\n",
    "class PositionalEmbedding(layers.Layer):\n",
    "    def __init__(self, sequence_length, vocab_size, embed_dim, **kwargs):\n",
    "        super().__init__(**kwargs)\n",
    "        self.token_embeddings = layers.Embedding(\n",
    "            input_dim=vocab_size, output_dim=embed_dim\n",
    "        )\n",
    "        self.position_embeddings = layers.Embedding(\n",
    "            input_dim=sequence_length, output_dim=embed_dim\n",
    "        )\n",
    "        self.sequence_length = sequence_length\n",
    "        self.vocab_size = vocab_size\n",
    "        self.embed_dim = embed_dim\n",
    "\n",
    "    def call(self, inputs):\n",
    "        length = tf.shape(inputs)[-1]\n",
    "        positions = tf.range(start=0, limit=length, delta=1)\n",
    "        embedded_tokens = self.token_embeddings(inputs)\n",
    "        embedded_positions = self.position_embeddings(positions)\n",
    "        return embedded_tokens + embedded_positions\n",
    "\n",
    "    def compute_mask(self, inputs, mask=None):\n",
    "        return tf.math.not_equal(inputs, 0)\n",
    "\n",
    "    def get_config(self):\n",
    "        config = super().get_config()\n",
    "        config.update(\n",
    "            {\n",
    "                \"sequence_length\": self.sequence_length,\n",
    "                \"vocab_size\": self.vocab_size,\n",
    "                \"embed_dim\": self.embed_dim,\n",
    "            }\n",
    "        )\n",
    "        return config\n",
    "\n",
    "\n",
    "class TransformerDecoder(layers.Layer):\n",
    "    def __init__(self, embed_dim, latent_dim, num_heads, **kwargs):\n",
    "        super().__init__(**kwargs)\n",
    "        self.embed_dim = embed_dim\n",
    "        self.latent_dim = latent_dim\n",
    "        self.num_heads = num_heads\n",
    "        self.attention_1 = layers.MultiHeadAttention(\n",
    "            num_heads=num_heads, key_dim=embed_dim\n",
    "        )\n",
    "        self.attention_2 = layers.MultiHeadAttention(\n",
    "            num_heads=num_heads, key_dim=embed_dim\n",
    "        )\n",
    "        self.dense_proj = keras.Sequential(\n",
    "            [\n",
    "                layers.Dense(latent_dim, activation=\"relu\"),\n",
    "                layers.Dense(embed_dim),\n",
    "            ]\n",
    "        )\n",
    "        self.layernorm_1 = layers.LayerNormalization()\n",
    "        self.layernorm_2 = layers.LayerNormalization()\n",
    "        self.layernorm_3 = layers.LayerNormalization()\n",
    "        self.add = layers.Add()  # instead of `+` to preserve mask\n",
    "        self.supports_masking = True\n",
    "\n",
    "    def call(self, inputs, encoder_outputs, mask=None):\n",
    "        attention_output_1 = self.attention_1(\n",
    "            query=inputs, value=inputs, key=inputs, use_causal_mask=True\n",
    "        )\n",
    "        out_1 = self.layernorm_1(self.add([inputs, attention_output_1]))\n",
    "\n",
    "        attention_output_2 = self.attention_2(\n",
    "            query=out_1,\n",
    "            value=encoder_outputs,\n",
    "            key=encoder_outputs,\n",
    "        )\n",
    "        out_2 = self.layernorm_2(self.add([out_1, attention_output_2]))\n",
    "\n",
    "        proj_output = self.dense_proj(out_2)\n",
    "        return self.layernorm_3(self.add([out_2, proj_output]))\n",
    "\n",
    "    def get_config(self):\n",
    "        config = super().get_config()\n",
    "        config.update(\n",
    "            {\n",
    "                \"embed_dim\": self.embed_dim,\n",
    "                \"latent_dim\": self.latent_dim,\n",
    "                \"num_heads\": self.num_heads,\n",
    "            }\n",
    "        )\n",
    "        return config\n",
    ""
   ]
  },
  {
   "cell_type": "markdown",
   "metadata": {
    "colab_type": "text"
   },
   "source": [
    "Next, we assemble the end-to-end model."
   ]
  },
  {
   "cell_type": "code",
   "execution_count": 0,
   "metadata": {
    "colab_type": "code"
   },
   "outputs": [],
   "source": [
    "embed_dim = 256\n",
    "latent_dim = 2048\n",
    "num_heads = 8\n",
    "\n",
    "encoder_inputs = keras.Input(shape=(None,), dtype=\"int64\", name=\"encoder_inputs\")\n",
    "x = PositionalEmbedding(sequence_length, vocab_size, embed_dim)(encoder_inputs)\n",
    "encoder_outputs = TransformerEncoder(embed_dim, latent_dim, num_heads)(x)\n",
    "encoder = keras.Model(encoder_inputs, encoder_outputs)\n",
    "\n",
    "decoder_inputs = keras.Input(shape=(None,), dtype=\"int64\", name=\"decoder_inputs\")\n",
    "encoded_seq_inputs = keras.Input(shape=(None, embed_dim), name=\"decoder_state_inputs\")\n",
    "x = PositionalEmbedding(sequence_length, vocab_size, embed_dim)(decoder_inputs)\n",
    "x = TransformerDecoder(embed_dim, latent_dim, num_heads)(x, encoded_seq_inputs)\n",
    "x = layers.Dropout(0.5)(x)\n",
    "decoder_outputs = layers.Dense(vocab_size, activation=\"softmax\")(x)\n",
    "decoder = keras.Model([decoder_inputs, encoded_seq_inputs], decoder_outputs)\n",
    "\n",
    "decoder_outputs = decoder([decoder_inputs, encoder_outputs])\n",
    "transformer = keras.Model(\n",
    "    [encoder_inputs, decoder_inputs], decoder_outputs, name=\"transformer\"\n",
    ")"
   ]
  },
  {
   "cell_type": "markdown",
   "metadata": {
    "colab_type": "text"
   },
   "source": [
    "## Training our model\n",
    "\n",
    "We'll use accuracy as a quick way to monitor training progress on the validation data.\n",
    "Note that machine translation typically uses BLEU scores as well as other metrics, rather than accuracy.\n",
    "\n",
    "Here we only train for 1 epoch, but to get the model to actually converge\n",
    "you should train for at least 30 epochs."
   ]
  },
  {
   "cell_type": "code",
   "execution_count": 0,
   "metadata": {
    "colab_type": "code"
   },
   "outputs": [],
   "source": [
    "epochs = 1  # This should be at least 30 for convergence\n",
    "\n",
    "transformer.summary()\n",
    "transformer.compile(\n",
    "    \"rmsprop\", loss=\"sparse_categorical_crossentropy\", metrics=[\"accuracy\"]\n",
    ")\n",
    "transformer.fit(train_ds, epochs=epochs, validation_data=val_ds)"
   ]
  },
  {
   "cell_type": "markdown",
   "metadata": {
    "colab_type": "text"
   },
   "source": [
    "## Decoding test sentences\n",
    "\n",
    "Finally, let's demonstrate how to translate brand new English sentences.\n",
    "We simply feed into the model the vectorized English sentence\n",
    "as well as the target token `\"[start]\"`, then we repeatedly generated the next token, until\n",
    "we hit the token `\"[end]\"`."
   ]
  },
  {
   "cell_type": "code",
   "execution_count": 0,
   "metadata": {
    "colab_type": "code"
   },
   "outputs": [],
   "source": [
    "spa_vocab = spa_vectorization.get_vocabulary()\n",
    "spa_index_lookup = dict(zip(range(len(spa_vocab)), spa_vocab))\n",
    "max_decoded_sentence_length = 20\n",
    "\n",
    "\n",
    "def decode_sequence(input_sentence):\n",
    "    tokenized_input_sentence = eng_vectorization([input_sentence])\n",
    "    decoded_sentence = \"[start]\"\n",
    "    for i in range(max_decoded_sentence_length):\n",
    "        tokenized_target_sentence = spa_vectorization([decoded_sentence])[:, :-1]\n",
    "        predictions = transformer([tokenized_input_sentence, tokenized_target_sentence])\n",
    "\n",
    "        sampled_token_index = np.argmax(predictions[0, i, :])\n",
    "        sampled_token = spa_index_lookup[sampled_token_index]\n",
    "        decoded_sentence += \" \" + sampled_token\n",
    "\n",
    "        if sampled_token == \"[end]\":\n",
    "            break\n",
    "    return decoded_sentence\n",
    "\n",
    "\n",
    "test_eng_texts = [pair[0] for pair in test_pairs]\n",
    "for _ in range(30):\n",
    "    input_sentence = random.choice(test_eng_texts)\n",
    "    translated = decode_sequence(input_sentence)"
   ]
  },
  {
   "cell_type": "markdown",
   "metadata": {
    "colab_type": "text"
   },
   "source": [
    "After 30 epochs, we get results such as:\n",
    "\n",
    "> She handed him the money.\n",
    "> [start] ella le pas\u00f3 el dinero [end]\n",
    "\n",
    "> Tom has never heard Mary sing.\n",
    "> [start] tom nunca ha o\u00eddo cantar a mary [end]\n",
    "\n",
    "> Perhaps she will come tomorrow.\n",
    "> [start] tal vez ella vendr\u00e1 ma\u00f1ana [end]\n",
    "\n",
    "> I love to write.\n",
    "> [start] me encanta escribir [end]\n",
    "\n",
    "> His French is improving little by little.\n",
    "> [start] su franc\u00e9s va a [UNK] s\u00f3lo un poco [end]\n",
    "\n",
    "> My hotel told me to call you.\n",
    "> [start] mi hotel me dijo que te [UNK] [end]"
   ]
  }
 ],
 "metadata": {
  "accelerator": "GPU",
  "colab": {
   "collapsed_sections": [],
   "name": "neural_machine_translation_with_transformer",
   "private_outputs": false,
   "provenance": [],
   "toc_visible": true
  },
  "kernelspec": {
   "display_name": "Python 3",
   "language": "python",
   "name": "python3"
  },
  "language_info": {
   "codemirror_mode": {
    "name": "ipython",
    "version": 3
   },
   "file_extension": ".py",
   "mimetype": "text/x-python",
   "name": "python",
   "nbconvert_exporter": "python",
   "pygments_lexer": "ipython3",
   "version": "3.7.0"
  }
 },
 "nbformat": 4,
 "nbformat_minor": 0
}<|MERGE_RESOLUTION|>--- conflicted
+++ resolved
@@ -10,11 +10,7 @@
     "\n",
     "**Author:** [fchollet](https://twitter.com/fchollet)<br>\n",
     "**Date created:** 2021/05/26<br>\n",
-<<<<<<< HEAD
-    "**Last modified:** 2022/09/15<br>\n",
-=======
-    "**Last modified:** 2023/02/25<br>\n",
->>>>>>> 34c7c1ab
+    "**Last modified:** 2023/08/17<br>\n",
     "**Description:** Implementing a sequence-to-sequene Transformer and training it on a machine translation task."
    ]
   },
@@ -381,15 +377,7 @@
     "        self.supports_masking = True\n",
     "\n",
     "    def call(self, inputs, mask=None):\n",
-<<<<<<< HEAD
     "        attention_output = self.attention(query=inputs, value=inputs, key=inputs)\n",
-=======
-    "        if mask is not None:\n",
-    "            padding_mask = tf.cast(mask[:, tf.newaxis, :], dtype=\"int32\")\n",
-    "        attention_output = self.attention(\n",
-    "            query=inputs, value=inputs, key=inputs, attention_mask=padding_mask\n",
-    "        )\n",
->>>>>>> 34c7c1ab
     "        proj_input = self.layernorm_1(inputs + attention_output)\n",
     "        proj_output = self.dense_proj(proj_input)\n",
     "        return self.layernorm_2(proj_input + proj_output)\n",
