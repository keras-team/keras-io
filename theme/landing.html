<!DOCTYPE html>
<html lang="en">
  <head>
    <meta charset="utf-8" />
    <meta
      name="viewport"
      content="width=device-width, initial-scale=1, shrink-to-fit=yes"
    />
    <meta name="description" content="Keras documentation" />
    <meta name="author" content="Keras Team" />

    <title>Keras: Deep Learning for humans</title>
    <link rel="icon" type="image/png" href="./img/k-keras-social.png" />

    <link rel="preconnect" href="https://fonts.googleapis.com" />
    <link rel="preconnect" href="https://fonts.gstatic.com" crossorigin />

    <!-- Fonts -->
    <link
      href="https://fonts.googleapis.com/css2?family=Montserrat:wght@300;400;600;700;800&display=swap"
      rel="stylesheet"
    />
    <link
      href="https://fonts.googleapis.com/css2?family=Roboto+Mono:wght@400&display=swap"
      rel="stylesheet"
    />

    <!-- Prism CSS import -->
    <link
      rel="stylesheet"
      href="css/prism.min.css"
    />

    <!-- GLIDE CSS import -->
    <link
      rel="stylesheet"
      href="css/glide.core.min.css"
    />

    <!-- Custom styles for this template -->
    <link href="css/landing.css?v=3" rel="stylesheet">

    <!-- Google Tag Manager -->
    <script>
      (function (w, d, s, l, i) {
        w[l] = w[l] || [];
        w[l].push({
          "gtm.start": new Date().getTime(),
          event: "gtm.js",
        });
        var f = d.getElementsByTagName(s)[0],
          j = d.createElement(s),
          dl = l != "dataLayer" ? "&l=" + l : "";
        j.async = true;
        j.src = "https://www.googletagmanager.com/gtm.js?id=" + i + dl;
        f.parentNode.insertBefore(j, f);
      })(window, document, "script", "dataLayer", "GTM-5DNGF4N");
    </script>
    <script>
      (function (i, s, o, g, r, a, m) {
        i["GoogleAnalyticsObject"] = r;
        (i[r] =
          i[r] ||
          function () {
            (i[r].q = i[r].q || []).push(arguments);
          }),
          (i[r].l = 1 * new Date());
        (a = s.createElement(o)), (m = s.getElementsByTagName(o)[0]);
        a.async = 1;
        a.src = g;
        m.parentNode.insertBefore(a, m);
      })(
        window,
        document,
        "script",
        "https://www.google-analytics.com/analytics.js",
        "ga"
      );
      ga("create", "UA-175165319-128", "auto");
      ga("send", "pageview");
    </script>
    <!-- End Google Tag Manager -->
  </head>

  <body>

<<<<<<< HEAD
=======
    <div class="survey__banner">
      <a href="https://google.qualtrics.com/jfe/form/SV_5psTvNYQKv2mAwC">
        Shape the future of Keras! Take a quick 3-minute survey by October 20 to share your experience.
      </a>
    </div>

>>>>>>> 87b25c51
    <!-- Google Tag Manager (noscript) -->
    <noscript
      ><iframe
        src="https://www.googletagmanager.com/ns.html?id=GTM-5DNGF4N"
        height="0"
        width="0"
        style="display: none; visibility: hidden"
      ></iframe
    ></noscript>
    <!-- End Google Tag Manager (noscript) -->

    <nav class="nav__container">
      <div class="nav__wrapper">
        <div class="nav__controls--mobile">
          <button class="nav__menu--button"><i class="icon--menu"></i></button>
          <button class="nav__menu--close"><i class="icon--close"></i></button>
          <a href="/">
            <img class="nav__logo nav__logo--mobile" src="./img/k-logo.png" alt="keras.io logo" />
          </a>
          <button class="nav__search--mobile">
            <i class="icon__search--mobile"></i>
          </button>
        </div>
        <form class="nav__search nav__search-form--mobile">
          <input
            class="nav__search--input"
            type="search"
            placeholder="SEARCH"
            aria-label="Search"
          />
          <button class="nav__search--button" type="submit">
            <i class="icon--search"></i>
          </button>
        </form>
        <div class="k-nav nav__mobile-menu" id="nav-menu">
          <div class="nav flex-column nav-pills" role="tablist" aria-orientation="vertical">
            <a class="nav-link" href="/about/" role="tab" aria-selected="">About Keras</a>
            <a class="nav-link" href="/getting_started/" role="tab" aria-selected="">Getting started</a>
            <a class="nav-link" href="/guides/" role="tab" aria-selected="">Developer guides</a>
            <a class="nav-link" href="/examples/" role="tab" aria-selected="">Code examples</a>
            <a class="nav-link" href="/api/" role="tab" aria-selected="">Keras 3 API documentation</a>
            <a class="nav-link" href="/2.18/api/" role="tab" aria-selected="">Keras 2 API documentation</a>
            <a class="nav-link" href="/keras_tuner/" role="tab" aria-selected="">KerasTuner: Hyperparam Tuning</a>
            <a class="nav-link" href="/keras_hub/" role="tab" aria-selected="">KerasHub: Pretrained Models</a>
          </div>
        </div>
        <a href="/">
          <img class="nav__logo nav__logo--desktop" src="./img/logo.png" alt="keras.io logo"/>
        </a>
        <div class="nav__menu">
          <ul class="nav__item--container">
            <li class="nav__item">
              <a class="nav__link" href="/getting_started/">GET STARTED</a>
            </li>
            <li class="nav__item">
              <a class="nav__link" href="/guides/">GUIDES</a>
            </li>
            <li class="nav__item">
              <a class="nav__link" href="/api/">API</a>
            </li>
            <li class="nav__item">
              <a class="nav__link" href="/examples/">EXAMPLES</a>
            </li>
            <li class="nav__item"><a class="nav__link" href="/keras_tuner/">KERAS TUNER</a></li>
            <li class="nav__item"><a class="nav__link" href="/keras_rs/">KERAS RS</a></li>
            <li class="nav__item"><a class="nav__link" href="/keras_hub/">KERAS HUB</a></li>
          </ul>

          <form class="nav__search">
            <input
              class="nav__search--input"
              type="search"
              placeholder="SEARCH"
              aria-label="Search"
            />
            <button class="nav__search--button" type="submit">
              <i class="icon--search"></i>
            </button>
          </form>
        </div>
      </div>
    </nav>

    <div class="page__container">
      <div class="hero">
        <div class="hero__content--wrapper">
          <div class="hero__content">
              <a class="button__round" href="/keras_3/">KERAS 3.0 RELEASED</a>
            <h1 class="hero__title text--white">A superpower for ML developers</h1>

            <p class="hero__description text--white">
              Keras is a deep learning API designed for human beings, not
              machines. Keras focuses on debugging speed, code elegance &
              conciseness, maintainability, and deployability. When you choose
              Keras, your codebase is smaller, more readable, easier to iterate
              on.
            </p>

            <div class="hero__buttons">
              <a class="button__square button__square--white" href="/api/">API DOCS</a>
              <a class="button__square button__square--white" href="/guides/">GUIDES</a>
              <a class="button__square button__square--white" href="/examples/">EXAMPLES</a>
            </div>
          </div>
          <img class="hero__image" src="./img/k-graphic.png" alt="K graphic"/>
        </div>
      </div>

      <div class="stack--container">
        <div class="explore stacked__item">
          <div class="explore__wrapper">
            <div class="explore__column">
              <div class="code__container">
                <button class="code__copy--button">
                  <i class="icon--copy"></i>
                  <div class="code__copy--tooltip">Copied</div>
                </button>
                <pre><code class="language-python">inputs = keras.Input(shape=(32, 32, 3))
x = layers.Conv2D(32, 3, activation="relu")(inputs)
x = layers.Conv2D(64, 3, activation="relu")(x)
residual = x = layers.MaxPooling2D(3)(x)

x = layers.Conv2D(64, 3, padding="same")(x)
x = layers.Activation("relu")(x)
x = layers.Conv2D(64, 3, padding="same")(x)
x = layers.Activation("relu")(x)
x = x + residual

x = layers.Conv2D(64, 3, activation="relu")(x)
x = layers.GlobalAveragePooling2D()(x)
outputs = layers.Dense(10, activation="softmax")(x)

model = keras.Model(inputs, outputs, name="mini_resnet")
keras.utils.plot_model(model, "mini_resnet.png")
model.fit(dataset, epochs=10)</code></pre>
                <div class="code__container--quickstart">
                  <a class="button__square--colab" href="https://colab.research.google.com/github/mattdangerw/keras-io/blob/new-landing-and-theme/quickstarts/keras_quickstart.ipynb"
                    target="_blank">Run quickstart <i class="icon--colab"></i
                  ></a>
                </div>
              </div>

              <div class="code__container">
                <button class="code__copy--button">
                  <i class="icon--copy"></i>
                  <div class="code__copy--tooltip">Copied</div>
                </button>
                <pre><code class="language-python">causal_lm = keras_hub.models.CausalLM.from_preset(
  "gemma2_instruct_2b_en",
  dtype="float16",
)
prompt = """&lt;start_of_turn&gt;user
Write python code to print the first 100 primes.
&lt;end_of_turn&gt;
&lt;start_of_turn&gt;model
"""
text_output = causal_lm.generate(prompt, max_length=512)

text_to_image = keras_hub.models.TextToImage.from_preset(
    "stable_diffusion_3_medium",
    dtype="float16",
)
prompt = "Astronaut in a jungle, detailed"
image_output = text_to_image.generate(prompt)</code></pre>
                <div class="code__container--quickstart">
                  <a class="button__square--colab" href="https://colab.research.google.com/github/mattdangerw/keras-io/blob/new-landing-and-theme/quickstarts/keras_hub_quickstart.ipynb"
                  target="_blank">Run quickstart <i class="icon--colab"></i
                  ></a>
                </div>
              </div>
            </div>

            <div class="explore__content">
              <div class="explore__image--container">
                <img src="./img/logo-row.png" alt="Backend logos"/>
              </div>
              <h2 class="text--red">
                Welcome to multi-framework machine learning
              </h2>
              <p class="explore__description">
                With its multi-backend approach, Keras gives you the freedom to
                work with JAX, TensorFlow, and PyTorch. Build models that can move
                seamlessly across these frameworks and leverage the strengths of
                each ecosystem.
              </p>
              <a
                class="button__square button__square--white button__square--shadow"
                href="/getting_started/"
              >
                GET STARTED
              </a>
            </div>
          </div>
        </div>

        <div class="guide stacked__item">
          <div class="guide__container">
            <div class="guide__header">
              <h2 class="guide__title text--red">Developer Guides</h2>
              <a
                class="guide__button button__square button__square--transparent text--red guide__button--desktop"
                href="/guides/"
                >VIEW ALL
              </a>
            </div>

            <div class="guide__code--container">
              <div class="guide__wrapper">
                <div class="code__container guide__code">
                  <button class="code__copy--button">
                    <i class="icon--copy"></i>
                    <div class="code__copy--tooltip">Copied</div>
                  </button>
                  <pre><code class="language-python">inputs = keras.Input(shape=(28, 28, 1))
x = inputs
x = layers.Conv2D(16, 3, activation="relu")(x)
x = layers.Conv2D(32, 3, activation="relu")(x)
x = layers.MaxPooling2D(3)(x)
x = layers.Conv2D(32, 3, activation="relu")(x)
x = layers.Conv2D(16, 3, activation="relu")(x)
x = layers.GlobalMaxPooling2D()(x)
x = layers.Dropout(0.5)
outputs = layers.Dense(10)

model = keras.Model(inputs, outputs)
model.summary()</code></pre>
                </div>

                <div class="guide__content">
                  <div>
                    <h3>The Functional API</h3>
                    <p>
                      Starting from the beginning and learn how to build models using the functional building pattern.
                    </p>
                  </div>

                  <a
                    class="guide__content--button button__square button__square--red"
                    href="/guides/functional_api/"
                  >
                    VIEW GUIDE
                  </a>
                </div>
              </div>

              <div class="guide__wrapper">
                <div class="code__container guide__code">
                  <button class="code__copy--button">
                    <i class="icon--copy"></i>
                    <div class="code__copy--tooltip">Copied</div>
                  </button>
                  <pre><code class="language-python">model.compile(
    optimizer="rmsprop",
    loss="categorical_crossentropy",
    metrics=["accuracy"],
)

history = model.fit(
    x_train,
    y_train,
    batch_size=64,
    epochs=2,
    validation_data=(x_val, y_val),
)</code></pre>
                </div>

                <div class="guide__content">
                  <div>
                    <h3>Training & evaluation with the built-in methods</h3>
                    <p>
                      Train and evaluate your model using model.fit(...).
                    </p>
                  </div>

                  <a
                    class="guide__content--button button__square button__square--red"
                    href="/guides/training_with_built_in_methods/"
                  >
                    VIEW GUIDE
                  </a>
                </div>
              </div>

              <div class="guide__wrapper">
                <div class="code__container guide__code">
                  <button class="code__copy--button">
                    <i class="icon--copy"></i>
                    <div class="code__copy--tooltip">Copied</div>
                  </button>
                  <pre><code class="language-python">class MLPBlock(keras.layers.Layer):
    def __init__(self):
        super().__init__()
        self.dense_1 = layers.Dense(32)
        self.dense_2 = layers.Dense(32)
        self.dense_3 = layers.Dense(1)

    def call(self, inputs):
        x = self.dense_1(inputs)
        x = keras.activations.relu(x)
        x = self.dense_2(x)
        x = keras.activations.relu(x)
        return self.dense_3(x)</code></pre>
                </div>

                <div class="guide__content">
                  <div>
                    <h3>Making new layers and models via subclassing</h3>
                    <p>
                      Learn how to customize your model via subclassing Keras layers.
                    </p>
                  </div>

                  <a
                    class="guide__content--button button__square button__square--red"
                    href="/guides/making_new_layers_and_models_via_subclassing/"
                  >
                    VIEW GUIDE
                  </a>
                </div>
              </div>

              <a
                class="guide__button button__square button__square--transparent text--red guide__button--mobile"
                href="/guides/"
                >VIEW ALL
              </a>
            </div>
          </div>
        </div>
      </div>

      <div class="models">
        <div class="models__wrapper">
          <div class="models__content--container">
            <h2 class="models__title text--white">KerasHub</h2>

            <p class="models__description">
              The KerasHub library provides Keras 3 implementations of popular model architectures, paired with a collection of pretrained checkpoints available on Kaggle Models. Models can be used for both training and inference, on any of the TensorFlow, JAX, and PyTorch backends.
            </p>
          </div>

          <div class="models__button--contanier">
            <div class="models__button-wrapper models__button-wrapper--desktop">
              <a class="button__square button__square--transparent text--white" href="/keras_hub/">
                SEE ALL
              </a>
            </div>

            <div class="models__card">
              <div class="models__card--contanier">
                <h4 class="models__card--title">GEMMA</h4>
                <p class="models__card--description">
                  Google’s family of lightweight language models built from the same research and technology used to create Gemini.
                </p>
                <a class="button__square button__square--white" href="/keras_hub/api/models/gemma/">VIEW DOCUMENTATION</a>
                <a class="button__square button__square--white" href="https://www.kaggle.com/models/google/gemma-2" target="_blank">KAGGLE DETAILS</a>
              </div>
            </div>

            <div class="models__card">
              <div class="models__card--contanier">
                <h4 class="models__card--title">LLAMA</h4>
                <p class="models__card--description">
                  Meta’s flagship open text generation models available in a wide range of sizes and precisions.
                </p>
                <a class="button__square button__square--white" href="/keras_hub/api/models/llama3/">VIEW DOCUMENTATION</a>
                <a class="button__square button__square--white" href="https://www.kaggle.com/models/keras/llama3" target="_blank">KAGGLE DETAILS</a>
              </div>
            </div>

            <div class="models__card">
              <div class="models__card--contanier">
                <h4 class="models__card--title">STABLE DIFFUSION</h4>
                <p class="models__card--description">
                  Generate image content with this state of the art diffusion model from Stability AI.
                </p>
                <a class="button__square button__square--white" href="/keras_hub/api/models/stable_diffusion_3/">VIEW DOCUMENTATION</a>
                <a class="button__square button__square--white" href="https://www.kaggle.com/models/keras/stablediffusion-3.5" target="_blank">KAGGLE DETAILS</a>
              </div>
            </div>

            <div class="models__card">
              <div class="models__card--contanier">
                <h4 class="models__card--title">MISTRAL</h4>
                <p class="models__card--description">
                  A generative language from the French company Mistral AI, making frontier models accessible to all.
                </p>
                <a class="button__square button__square--white" href="/keras_hub/api/models/mistral/">VIEW DOCUMENTATION</a>
                <a class="button__square button__square--white" href="https://www.kaggle.com/models/keras/mistral" target="_blank">KAGGLE DETAILS</a>
              </div>
            </div>

            <div class="models__button-wrapper models__button-wrapper--mobile">
              <a class="button__square button__square--transparent text--white" href="/keras_hub/">
                SEE ALL
              </a>
            </div>
          </div>
        </div>
      </div>

      <div class="guide__example">
        <div class="guide__example--wrapper">
          <div class="guide__header">
            <h2 class="guide__title text--red">Code examples</h2>
            <a
              class="guide__button button__square button__square--transparent text--red guide__button--desktop"
              href="/examples/"
              >VIEW ALL
            </a>
          </div>

          <div class="guide__code--container">
            <div class="guide__wrapper">
              <img class="code__container guide__code" src="./img/vision.png" alt="eye"/>

              <div class="guide__content">
                <div>
                  <h3>Computer vision</h3>
                  <p>
                    Take a look at our examples for doing image classification, object detection, video processing, and more.
                  </p>
                </div>

                <a
                  class="guide__content--button button__square button__square--red"
                  href="/examples/vision/"
                >
                  SEE EXAMPLE
                </a>
              </div>
            </div>

            <div class="guide__wrapper">
              <img class="code__container guide__code" src="./img/nlp.png" alt="text" />

              <div class="guide__content">
                <div>
                  <h3>Natural Language Processing</h3>
                  <p>
                    We also have many guides for doing NLP including text classification, machine translation, and language modeling.
                  </p>
                </div>

                <a
                  class="guide__content--button button__square button__square--red"
                  href="/examples/nlp/"
                >
                  SEE EXAMPLE
                </a>
              </div>
            </div>

            <div class="guide__wrapper">
              <img class="code__container guide__code" src="./img/generative.png" alt="flower" />

              <div class="guide__content">
                <div>
                  <h3>Generative Deep Learning</h3>
                  <p>
                    Get started with generative deep learning with our wealth of guides involving state-of-the-art diffusion models, GANs, and transformer models.
                  </p>
                </div>

                <a
                  class="guide__content--button button__square button__square--red"
                  href="/examples/generative/"
                >
                  SEE EXAMPLE
                </a>
              </div>
            </div>
          </div>
          <a
            class="guide__button button__square button__square--transparent text--red guide__button--mobile"
            href="/examples/"
            >VIEW ALL
          </a>
        </div>
      </div>

      <div class="research">
        <div class="research__content--contanier">
          <h2 class="text--red">Trusted for research and production</h2>
          <p class="research__description">
            Keras is used by CERN, NASA, NIH, and many more scientific
            organizations around the world (and yes, Keras is used at the Large
            Hadron Collider). Keras is used by Waymo to power self-driving
            vehicles. Keras partners with Kaggle and HuggingFace to meet ML
            developers in the tools they use daily.
          </p>
        </div>
        <div class="glide">
          <div data-glide-el="track" class="glide__track">
            <ul class="glide__slides">
              <li class="glide__slide">
                <img class="research__image" src="./img/youtube-logo.png" alt="youtube logo" />
              </li>
              <li class="glide__slide">
                <img class="research__image" src="./img/google-logo.png" alt="google logo" />
              </li>
              <li class="glide__slide">
                <img class="research__image" src="./img/waymo-logo.png" alt="waymo logo" />
              </li>
              <li class="glide__slide">
                <img class="research__image" src="./img/amazon-logo.png" alt="amazon logo" />
              </li>
              <li class="glide__slide">
                <img class="research__image" src="./img/spotify-logo.png" alt="spotify logo" />
              </li>
              <li class="glide__slide">
                <img class="research__image" src="./img/uber-logo.png" alt="uber logo" />
              </li>
              <li class="glide__slide">
                <img class="research__image" src="./img/netflix-logo.png" alt="netflix logo" />
              </li>
            </ul>
          </div>
        </div>
      </div>

      <div class="contacts">
        <div class="contacts__wrapper">
          <div class="contacts__contanier">
            <h2 class="contacts__title text--white">Stay in touch</h2>

            <p class="contacts__description">
              Sign up to our mailing list for regular updates and discussions about the Keras ecosystem. Listen in at our community meetings, and follow us on social media!
            </p>

            <div class="contacts__button-contanier">
              <a class="button__square button__square--white" href="https://groups.google.com/g/keras-users?pli=1" target="_blank">
                JOIN GOOGLE GROUP
              </a>
              <a class="button__square button__square--white" href="https://calendar.google.com/calendar/u/0/r/eventedit/copy/NGIybm44M3BucGd0aWVua3Q5ODhsM2RldG9fMjAyNTAyMDdUMTkwMDAwWiBjXzg1YWE3YzQ1Yjk1YzJlYmI5MmNlY2YzYmU0NzJjMGYyYmU1M2MxZTMyNjdkMzNhNGQ2NTFkMDMxMTBmYjA1NTNAZw/YWxleC5hYmJvdHRAYnluZC5jb20?scp=ALL" target="_blank">
                JOIN COMMUNITY MEETING
              </a>
              <a class="button__square button__square--white" href="https://discord.com/invite/google-dev-community" target="_blank">DISCORD</a>
              <a class="button__square button__square--white" href="https://discuss.ai.google.dev/c/keras/22" target="_blank">GOOGLE AI FORUM</a>
            </div>
          </div>

          <div class="contacts__border"></div>

          <div class="contacts__contanier">
            <h2 class="contacts__title text--white">Contributions welcome!</h2>

            <p class="contacts__description">
              We welcome your code, ideas, and feedback as we continue to grow. Visit our roadmap, contribution guide or GitHub for more information.
            </p>

            <div class="contacts__button-contanier">
              <a class="button__square button__square--white" href="https://github.com/keras-team/keras/issues/19519" target="_blank">VIEW ROADMAP</a>
              <a class="button__square button__square--white" href="https://github.com/keras-team/keras/issues/18442" target="_blank">
                CONTRIBUTION GUIDE
              </a>
              <a class="button__square button__square--white" href="https://github.com/keras-team" target="_blank">GITHUB</a>
            </div>
          </div>
        </div>
      </div>
    </div>

    <footer>
      <div class="footer__container">
        <a href="https://policies.google.com/terms">Terms</a>
        <div>|</div>
        <a href="https://policies.google.com/privacy">Privacy</a>
      </div>
    </footer>

    <script src="./js/index.js"></script>

    <script src="./js/glide.min.js"></script>

    <script>
      function adjustNavMargin() {
        const banner = document.querySelector('.survey__banner');
        const nav = document.querySelector('.nav__container');

        if (banner && nav) {
          const bannerHeight = banner.offsetHeight;
          nav.style.marginTop = bannerHeight + 'px';
        }
      }

      document.addEventListener('DOMContentLoaded', adjustNavMargin);
      window.addEventListener('resize', adjustNavMargin);
    </script>

    <script>
      const carousels = document.querySelector(".glide");
      let perView = 3;
      let glide;

      if (window.innerWidth > 1199) {
        perView = 7;
      }

      if (carousels) {
        glide = new Glide(".glide", {
          type: "carousel",
          perView,
          focusAt: "center",
          gap: 0,
          autoplay: 1,
          animationDuration: 3000,
          animationTimingFunc: 'linear',
          hoverpause: true,
        })

        glide.mount();

        window.addEventListener('resize', (event) => {
          if (window.innerWidth > 1199) {
            perView = 7;
          } else {
            perView = 3;
          }

          glide.update({ perView });
        });
      }
    </script>

    <!-- Prism Script -->
    <script src="./js/prism.min.js"></script>
    <script src="./js/prism-python.min.js"></script>
  </body>
</html><|MERGE_RESOLUTION|>--- conflicted
+++ resolved
@@ -84,15 +84,6 @@
 
   <body>
 
-<<<<<<< HEAD
-=======
-    <div class="survey__banner">
-      <a href="https://google.qualtrics.com/jfe/form/SV_5psTvNYQKv2mAwC">
-        Shape the future of Keras! Take a quick 3-minute survey by October 20 to share your experience.
-      </a>
-    </div>
-
->>>>>>> 87b25c51
     <!-- Google Tag Manager (noscript) -->
     <noscript
       ><iframe
