"""
Title: Generate images using KerasCV's StableDiffusion's at unprecedented speeds
Author: [fchollet](https://twitter.com/fchollet), [lukewood](https://lukewood.xyz), [divamgupta](https://github.com/divamgupta)
Date created: 2022/09/24
Last modified: 2022/09/24
Description: Generate new images using KerasCV's StableDiffusion model.
"""

"""
## Overview

In this guide, we will show how to generate novel images based on a text prompt using
the KerasCV implementation of [stability.ai's](https://stability.ai/) image to text
model,
[StableDiffusion](https://github.com/CompVis/stable-diffusion).

StableDiffusion is a powerful, open-source text to image generation model.  While there
exist multiple open-source implementations that allow you to easily create images from
textual prompts, KerasCV's offers a few distinct advantages.
These include [XLA compilation](https://www.tensorflow.org/xla) and
[mixed precision](https://www.tensorflow.org/guide/mixed_precision) support,
which achieve state-of-the-art generation speed.

In this guide, we will explore KerasCV's StableDiffusion implementation, show how to use
these powerful performance boosts, and explore the performance benefits
that they offer.

To get started, let's install a few dependencies and sort out some imports:
"""
import time
import keras_cv
from tensorflow import keras
from luketils import visualization

"""
## Introduction

Unlike most tutorials, where we first explain a topic then show how to implement it,
with text to image generation it is easiest to show instead of tell.

Check out the power of `keras_cv.models.StableDiffusion()`.
First, we construct a model:
"""

model = keras_cv.models.StableDiffusion(img_width=512, img_height=512)

"""
Next, we give it a prompt:
"""

images = model.text_to_image(
    "a cartoon caterpillar wearing glasses", batch_size=3
)

visualization.plot_gallery(
    images,
    rows=1,
    cols=3,
    scale=4,
    value_range=(0, 255),
    show=True,
)

"""
Pretty incredible!

<<<<<<< HEAD
But that's not all this model can do.  let's try a more complex prompt:
=======
But that's not all this model can do.  Let's try a more complex prompt:
>>>>>>> 261788b6
"""


def visualize_prompt_results(prompt):
    visualization.plot_gallery(
        model.text_to_image(prompt, batch_size=3),
        rows=1,
        cols=3,
        scale=4,
        value_range=(0, 255),
        show=True,
    )


visualize_prompt_results(
    "a cute magical flying dog, fantasy art drawn by disney concept artists, "
    "golden colour, high quality, highly detailed, elegant, sharp focus, "
    "concept art, character concepts, digital painting, mystery, adventure"
)

"""
The possibilities are literally endless (or at least extend to the boundaries of
StableDiffusion's latent manifold).

<<<<<<< HEAD
## Wait, how does this even work?

Unlike what you might expect, StableDiffusion doesn't run on magic.
=======
Pretty incredible!  The idea should be self evident at this point.
Now let's take a step back and look at how this algorithm actually works.
>>>>>>> 261788b6

One way to think about such models is as a kind of 

"""

"""
## Perks of KerasCV

With several implementations of StableDiffusion publicly available why shoud you use
`keras_cv.models.StableDiffusion`?

Aside from the easy-to-use API, KerasCV's StableDiffusion model comes
with some powerful advantages, including:

- XLA compilation through `jit_compile=True`
- support for mixed precision computation
- graph mode execution

When these are combined, the KerasCV StableDiffusion model runs orders of magnitude
faster than naive implementations.  This section shows how to enable all of these
features, and the resulting performance gain yielded from using them.

For the purposes of comparison, I ran benchmarks comparing the runtime of the
[HuggingFace diffusers](https://github.com/huggingface/diffusers) implementation of
StableDiffusion against the KerasCV implementation.
Both implementations were tasked to generate 3 images with a step count of 50 for each
image.  In this benchmark, I used a Tesla T4 GPU.


[All of my benchmarks are open source on GitHub, and may be re-run on Colab to
reproduce the results.](https://github.com/LukeWood/stable-diffusion-performance-benchmarks)
The results from the benchmark are displayed in the table below:


| GPU        | Model                  | Runtime |
|------------|------------------------|---------|
| Tesla T4   | KerasCV (Warm Start)   | _28.97s_  |
| Tesla T4   | diffusers (Warm Start) | 41.33s  |
| Tesla V100 | KerasCV (Warm Start)   | _12.45_   |
| Tesla V100 | diffusers (Warm Start) | 12.72   |


30% improvement in execution time on the Tesla T4!.  While the improvement is much lower
on the V100, we expect the results of the benchmark to consistently favor the KerasCV.
For the sake of completeness, both cold-start and warm-start generation times are
reported. Cold-start execution time is a one time cost on model creation, and is
therefore neglible in a production environment.  Regardless, here are the cold-start
numbers:


| GPU        | Model                  | Runtime |
|------------|------------------------|---------|
| Tesla T4   | KerasCV (Cold Start)   | 83.47s  |
| Tesla T4   | diffusers (Cold Start) | 46.27s  |
| Tesla V100 | KerasCV (Cold Start)   | 76.43   |
| Tesla V100 | diffusers (Cold Start) | 13.90   |


The runtime results from running this guide may vary, in my testing the KerasCV
implementation of StableDiffusion is significantly faster than the PyTorch counterpart.
This may be largely attributed to XLA compilation.

**Note: The difference between the performance benefits from each optimization vary
drastically between hardware**

To get started, let's first benchmark our unoptimized model:
"""

benchmark_result = []
start = time.time()
visualize_prompt_results(
    "A cute water-colored otter in a rainbow whirlpool holding shells",
    sd_model=stable_diffusion,
)
end = time.time()
benchmark_result.append(["Standard", end - start])
print(f"Standard model: {end - start} seconds")

"""
### Mixed Precision

Mixed precision computation is the process of performing computation using `float16`
precision, while storing weights in the `float32` format.
This is done to take advantage of the fact that `float16` operations are
significantly faster than their `float32` counterparts on modern accelarators.

While a low-level setting, enabling mixed precision computation in Keras
(and therefore for `keras_cv.models.StableDiffusion`) is as simple as calling:

"""
keras.mixed_precision.set_global_policy("mixed_float16")

"""
That's all.  Out of the box - it just works.
"""

# Clear session to preserve memory.
keras.backend.clear_session()

stable_diffusion = keras_cv.models.StableDiffusion()
print("Compute dtype:", stable_diffusion.diffusion_model.compute_dtype)
print(
    "Variable dtype:",
    stable_diffusion.diffusion_model.variable_dtype,
)

"""
As you can see, the model constructed above now uses mixed precision computation;
leveraging the speed of `float16` for computation, and `float32` to store variables.
"""
# Warm up model to run graph tracing before benchmarking.
stable_diffusion.text_to_image("warming up the model", batch_size=3)

start = time.time()
visualize_prompt_results(
    "a cute magical flying dog, fantasy art drawn by disney concept artists, "
    "golden colour, high quality, highly detailed, elegant, sharp focus, "
    "concept art, character concepts, digital painting, mystery, adventure",
    sd_model=stable_diffusion,
)
end = time.time()
benchmark_result.append(["Mixed Precision", end - start])
print(f"Mixed precision model: {end - start} seconds")
keras.backend.clear_session()

"""
### XLA Compilation

TensorFlow comes with the
[XLA: Accelerated Linear Algebra](https://www.tensorflow.org/xla) compiler built in.
`keras_cv.models.StableDiffusion` supports a `jit_compile` argument out of the box.
Setting this argument to `True` enables XLA compilation, resulting in a significant
speed-up.

<<<<<<< HEAD
let's use this below:
=======
Let's use this below:
>>>>>>> 261788b6
"""

# Set back to the default for benchmarking purposes.
keras.mixed_precision.set_global_policy("float32")
stable_diffusion = keras_cv.models.StableDiffusion(jit_compile=True)
# Before we benchmark the model, we run inference once to make sure the TensorFlow
# graph has already been traced.
visualize_prompt_results(
    "An oldschool macintosh computer showing an avocado on its screen",
    sd_model=stable_diffusion,
)

"""
<<<<<<< HEAD
let's benchmark our XLA model:
=======
Let's benchmark our XLA model:
>>>>>>> 261788b6
"""

start = time.time()
visualize_prompt_results(
    "A cute water-colored otter in a rainbow whirlpool holding shells",
    sd_model=stable_diffusion,
)
end = time.time()
benchmark_result.append(["XLA", end - start])
print(f"With XLA: {end - start} seconds")
keras.backend.clear_session()

"""
On my hardware I see about a 2x speedup.  Fantastic!
## Putting It All Together

So, how do you assemble the world's most performant stable diffusion inference
pipeline (as of September 2022).

With these two lines of code:
"""
keras.mixed_precision.set_global_policy("mixed_float16")
stable_diffusion = keras_cv.models.StableDiffusion(jit_compile=True)
"""
And to use it...
"""
<<<<<<< HEAD
# let's make sure to warm up the model
=======
# Let's make sure to warm up the model
>>>>>>> 261788b6

visualize_prompt_results(
    "Teddy bears conducting machine learning research", sd_model=stable_diffusion
)

"""
Exactly how fast is it?
Let's find out!
"""

start = time.time()
visualize_prompt_results(
    "A mysterious dark stranger visits the great pyramids of egypt, "
    "high quality, highly detailed, elegant, sharp focus, "
    "concept art, character concepts, digital painting",
    sd_model=stable_diffusion,
)
end = time.time()
benchmark_result.append(["XLA + Mixed Precision", end - start])
print(f"XLA + mixed precision: {end - start} seconds")

"""
Let's check out the results:
"""

print("{:<20} {:<20}".format("Model", "Runtime"))
for result in benchmark_result:
    name, runtime = result
    print("{:<20} {:<20}".format(name, runtime))

"""
It only took our fully optimized model four seconds to generate three novel images from
a text prompt on an A100 GPU.
"""

"""
## Conclusions

KerasCV offers a state-of-the-art implementation of StableDiffusion -- and
through the use of XLA and mixed precision, it delivers the fastest StableDiffusion pipeline available as of September 2022.

Normally, at the end of a keras.io tutorial we leave you with some future directions to continue in to learn.
This time, we leave you with one idea:

**Go run your own prompts through the model!  It is an absolute blast!**

If you have your own NVIDIA GPU, or a M1 MacBookPro, you can also run the model locally on your machine.
(Note that when running on a M1 MacBookPro, you should not enable mixed precision, as it is not yet well supported
by Apple's Metal runtime.)
"""<|MERGE_RESOLUTION|>--- conflicted
+++ resolved
@@ -1,8 +1,8 @@
 """
-Title: Generate images using KerasCV's StableDiffusion's at unprecedented speeds
-Author: [fchollet](https://twitter.com/fchollet), [lukewood](https://lukewood.xyz), [divamgupta](https://github.com/divamgupta)
-Date created: 2022/09/24
-Last modified: 2022/09/24
+Title: High-performance image generation using StableDiffusion in KerasCV
+Authors: [fchollet](https://twitter.com/fchollet), [lukewood](https://lukewood.xyz), [divamgupta](https://github.com/divamgupta)
+Date created: 2022/09/25
+Last modified: 2022/09/25
 Description: Generate new images using KerasCV's StableDiffusion model.
 """
 
@@ -10,16 +10,15 @@
 ## Overview
 
 In this guide, we will show how to generate novel images based on a text prompt using
-the KerasCV implementation of [stability.ai's](https://stability.ai/) image to text
-model,
-[StableDiffusion](https://github.com/CompVis/stable-diffusion).
-
-StableDiffusion is a powerful, open-source text to image generation model.  While there
+the KerasCV implementation of [stability.ai's](https://stability.ai/) image to text model,
+[Stable Diffusion](https://github.com/CompVis/stable-diffusion).
+
+Stable Diffusion is a powerful, open-source text to image generation model.  While there
 exist multiple open-source implementations that allow you to easily create images from
 textual prompts, KerasCV's offers a few distinct advantages.
 These include [XLA compilation](https://www.tensorflow.org/xla) and
 [mixed precision](https://www.tensorflow.org/guide/mixed_precision) support,
-which achieve state-of-the-art generation speed.
+which together achieve state-of-the-art generation speed.
 
 In this guide, we will explore KerasCV's StableDiffusion implementation, show how to use
 these powerful performance boosts, and explore the performance benefits
@@ -30,15 +29,16 @@
 import time
 import keras_cv
 from tensorflow import keras
-from luketils import visualization
+import matplotlib.pyplot as plt
 
 """
 ## Introduction
 
 Unlike most tutorials, where we first explain a topic then show how to implement it,
-with text to image generation it is easiest to show instead of tell.
+with text to image generation it is easier to show instead of tell.
 
 Check out the power of `keras_cv.models.StableDiffusion()`.
+
 First, we construct a model:
 """
 
@@ -48,62 +48,96 @@
 Next, we give it a prompt:
 """
 
-images = model.text_to_image(
-    "a cartoon caterpillar wearing glasses", batch_size=3
-)
-
-visualization.plot_gallery(
-    images,
-    rows=1,
-    cols=3,
-    scale=4,
-    value_range=(0, 255),
-    show=True,
-)
+images = model.text_to_image("photograph of an astronaut riding a horse", batch_size=3)
+
+
+def plot_images(images):
+    plt.figure(figsize=(20, 20))
+    for i in range(len(images)):
+        ax = plt.subplot(1, len(images), i + 1)
+        plt.imshow(images[i])
+        plt.axis("off")
+
+
+plot_images(images)
 
 """
 Pretty incredible!
 
-<<<<<<< HEAD
-But that's not all this model can do.  let's try a more complex prompt:
-=======
 But that's not all this model can do.  Let's try a more complex prompt:
->>>>>>> 261788b6
-"""
-
-
-def visualize_prompt_results(prompt):
-    visualization.plot_gallery(
-        model.text_to_image(prompt, batch_size=3),
-        rows=1,
-        cols=3,
-        scale=4,
-        value_range=(0, 255),
-        show=True,
-    )
-
-
-visualize_prompt_results(
-    "a cute magical flying dog, fantasy art drawn by disney concept artists, "
-    "golden colour, high quality, highly detailed, elegant, sharp focus, "
-    "concept art, character concepts, digital painting, mystery, adventure"
-)
+"""
+
+images = model.text_to_image(
+    "cute magical flying dog, fantasy art, "
+    "golden color, high quality, highly detailed, elegant, sharp focus, "
+    "concept art, character concepts, digital painting, mystery, adventure",
+    batch_size=3,
+)
+plot_images(images)
 
 """
 The possibilities are literally endless (or at least extend to the boundaries of
 StableDiffusion's latent manifold).
-
-<<<<<<< HEAD
+"""
+
+"""
 ## Wait, how does this even work?
 
-Unlike what you might expect, StableDiffusion doesn't run on magic.
-=======
-Pretty incredible!  The idea should be self evident at this point.
-Now let's take a step back and look at how this algorithm actually works.
->>>>>>> 261788b6
-
-One way to think about such models is as a kind of 
-
+Unlike what you might expect at this point, StableDiffusion doesn't actually run on magic.
+It's a kind of "latent diffusion model". Let's dig into what that means.
+
+You may be familiar with the idea of _super-resolution_:
+it's possible to train a deep learning model to _denoise_ an input image -- and thereby turn it into a higher-resolution
+version. The deep learning model doesn't do this by magically recovering the information that's missing from the noisy, low-resolution
+input -- rather, the model uses its training data distribution to hallucinate the visual details that would be most likely
+given the input. To learn more about super-resolution, you can check out the following Keras.io tutorials:
+
+- [Image Super-Resolution using an Efficient Sub-Pixel CNN](https://keras.io/examples/vision/super_resolution_sub_pixel/)
+- [Enhanced Deep Residual Networks for single-image super-resolution](https://keras.io/examples/vision/edsr/)
+
+![Super-resolution](https://i.imgur.com/M0XdqOo.png)
+
+When you push this idea to the limit, you may start asking -- what if we just run such a model on pure noise?
+The model would then "denoise the noise" and start hallucinating a brand new image. By repeating the process multiple
+times, you can get turn a small patch of noise into an increasingly clear and high-resolution artificial picture.
+
+This is the key idea of latent diffusion, proposed in
+[High-Resolution Image Synthesis with Latent Diffusion Models](https://arxiv.org/abs/2112.10752) in 2020.
+To understand diffusion in depth, you can check the Keras.io tutorial
+[Denoising Diffusion Implicit Models](https://keras.io/examples/generative/ddim/).
+
+![Denoising diffusion](https://i.imgur.com/FSCKtZq.gif)
+
+Now, to go from latent diffusion to a text-to-image system,
+you still need to add one key feature: the ability to control the generated visual contents via prompt keywords.
+This is done via "conditioning", a classic deep learning technique which consists of concatenating to the
+noise patch a vector that represents a bit of text, then training the model on a dataset of {image: caption} pairs.
+
+This gives rise to the Stable Diffusion architecture. Stable Diffusion consists of three parts:
+
+- A text encoder, which turns your prompt into a latent vector.
+- A diffusion model, which repeatedly "denoises" a 64x64 latent image patch.
+- A decoder, which turns the final 64x64 latent patch into a higher-resolution 512x512 image.
+
+First, your text prompt gets projected into a latent vector space by the text encoder,
+which is simply a pretrained, frozen language model. Then that prompt vector is concatenate
+to a randomly generated noise patch, which is repeatedly "denoised" by the decoder over a series
+of "steps" (the more steps you run the clearer and nicer your image will be -- the default value is 50 steps).
+
+Finally, the 64x64 latent image is sent through the decoder to properly render it in high resolution.
+
+![The Stable Diffusion architecture](https://i.imgur.com/2uC8rYJ.png)
+
+All-in-all, it's a pretty simple system -- the Keras implementation
+fits in four files that represent less than 500 lines of code in total:
+
+- [text_encoder.py](https://github.com/keras-team/keras-cv/blob/master/keras_cv/models/generative/stable_diffusion/text_encoder.py): 87 LOC
+- [diffusion_model.py](https://github.com/keras-team/keras-cv/blob/master/keras_cv/models/generative/stable_diffusion/diffusion_model.py): 181 LOC
+- [decoder.py](https://github.com/keras-team/keras-cv/blob/master/keras_cv/models/generative/stable_diffusion/decoder.py): 86 LOC
+- [stable_diffusion.py](https://github.com/keras-team/keras-cv/blob/master/keras_cv/models/generative/stable_diffusion/stable_diffusion.py): 106 LOC
+
+But this relatively simple system starts looking like magic once you train on billions of pictures and their captions.
+As Feynman said about the universe: _"It's not complicated, it's just a lot of it!"_
 """
 
 """
@@ -115,40 +149,41 @@
 Aside from the easy-to-use API, KerasCV's StableDiffusion model comes
 with some powerful advantages, including:
 
+- Graph mode execution
 - XLA compilation through `jit_compile=True`
-- support for mixed precision computation
-- graph mode execution
+- Support for mixed precision computation
 
 When these are combined, the KerasCV StableDiffusion model runs orders of magnitude
 faster than naive implementations.  This section shows how to enable all of these
 features, and the resulting performance gain yielded from using them.
 
-For the purposes of comparison, I ran benchmarks comparing the runtime of the
+For the purposes of comparison, we ran benchmarks comparing the runtime of the
 [HuggingFace diffusers](https://github.com/huggingface/diffusers) implementation of
 StableDiffusion against the KerasCV implementation.
 Both implementations were tasked to generate 3 images with a step count of 50 for each
-image.  In this benchmark, I used a Tesla T4 GPU.
-
+image.  In this benchmark, we used a Tesla T4 GPU.
 
 [All of my benchmarks are open source on GitHub, and may be re-run on Colab to
 reproduce the results.](https://github.com/LukeWood/stable-diffusion-performance-benchmarks)
 The results from the benchmark are displayed in the table below:
 
 
-| GPU        | Model                  | Runtime |
-|------------|------------------------|---------|
-| Tesla T4   | KerasCV (Warm Start)   | _28.97s_  |
-| Tesla T4   | diffusers (Warm Start) | 41.33s  |
-| Tesla V100 | KerasCV (Warm Start)   | _12.45_   |
-| Tesla V100 | diffusers (Warm Start) | 12.72   |
+| GPU        | Model                  | Runtime   |
+|------------|------------------------|-----------|
+| Tesla T4   | KerasCV (Warm Start)   | **28.97s**|
+| Tesla T4   | diffusers (Warm Start) | 41.33s    |
+| Tesla V100 | KerasCV (Warm Start)   | **12.45** |
+| Tesla V100 | diffusers (Warm Start) | 12.72     |
 
 
 30% improvement in execution time on the Tesla T4!.  While the improvement is much lower
-on the V100, we expect the results of the benchmark to consistently favor the KerasCV.
+on the V100, we generally expect the results of the benchmark to consistently favor the KerasCV
+across all NVIDIA GPUs.
+
 For the sake of completeness, both cold-start and warm-start generation times are
-reported. Cold-start execution time is a one time cost on model creation, and is
-therefore neglible in a production environment.  Regardless, here are the cold-start
-numbers:
+reported. Cold-start execution time includes the one-time cost of model creation and compilation,
+and is therefore neglible in a production environment (where you would reuse the same model instance
+many times). Regardless, here are the cold-start numbers:
 
 
 | GPU        | Model                  | Runtime |
@@ -159,140 +194,143 @@
 | Tesla V100 | diffusers (Cold Start) | 13.90   |
 
 
-The runtime results from running this guide may vary, in my testing the KerasCV
-implementation of StableDiffusion is significantly faster than the PyTorch counterpart.
+While the runtime results from running this guide may vary, in our testing the KerasCV
+implementation of StableDiffusion is significantly faster than its PyTorch counterpart.
 This may be largely attributed to XLA compilation.
 
-**Note: The difference between the performance benefits from each optimization vary
-drastically between hardware**
+**Note: The performance benefits of each optimization can vary
+significantly between hardware setups.**
 
 To get started, let's first benchmark our unoptimized model:
 """
 
 benchmark_result = []
 start = time.time()
-visualize_prompt_results(
-    "A cute water-colored otter in a rainbow whirlpool holding shells",
-    sd_model=stable_diffusion,
+images = model.text_to_image(
+    "A cute otter in a rainbow whirlpool holding shells, watercolor",
+    batch_size=3,
 )
 end = time.time()
 benchmark_result.append(["Standard", end - start])
-print(f"Standard model: {end - start} seconds")
-
-"""
-### Mixed Precision
-
-Mixed precision computation is the process of performing computation using `float16`
+plot_images(images)
+
+print(f"Standard model: {(end - start):.2f} seconds")
+keras.backend.clear_session()  # Clear session to preserve memory.
+
+"""
+### Mixed precision
+
+"Mixed precision" consists of performing computation using `float16`
 precision, while storing weights in the `float32` format.
-This is done to take advantage of the fact that `float16` operations are
-significantly faster than their `float32` counterparts on modern accelarators.
-
-While a low-level setting, enabling mixed precision computation in Keras
+This is done to take advantage of the fact that `float16` operations are backed by
+significantly faster kernels than their `float32` counterparts on modern NVIDIA GPUs.
+
+Enabling mixed precision computation in Keras
 (and therefore for `keras_cv.models.StableDiffusion`) is as simple as calling:
-
-"""
+"""
+
 keras.mixed_precision.set_global_policy("mixed_float16")
 
 """
 That's all.  Out of the box - it just works.
 """
 
-# Clear session to preserve memory.
-keras.backend.clear_session()
-
-stable_diffusion = keras_cv.models.StableDiffusion()
-print("Compute dtype:", stable_diffusion.diffusion_model.compute_dtype)
+model = keras_cv.models.StableDiffusion()
+
+print("Compute dtype:", model.diffusion_model.compute_dtype)
 print(
     "Variable dtype:",
-    stable_diffusion.diffusion_model.variable_dtype,
+    model.diffusion_model.variable_dtype,
 )
 
 """
 As you can see, the model constructed above now uses mixed precision computation;
-leveraging the speed of `float16` for computation, and `float32` to store variables.
-"""
+leveraging the speed of `float16` operations for computation, while storing variables
+in `float32` precision.
+"""
+
 # Warm up model to run graph tracing before benchmarking.
-stable_diffusion.text_to_image("warming up the model", batch_size=3)
+model.text_to_image("warming up the model", batch_size=3)
 
 start = time.time()
-visualize_prompt_results(
-    "a cute magical flying dog, fantasy art drawn by disney concept artists, "
-    "golden colour, high quality, highly detailed, elegant, sharp focus, "
+images = model.text_to_image(
+    "a cute magical flying dog, fantasy art, "
+    "golden color, high quality, highly detailed, elegant, sharp focus, "
     "concept art, character concepts, digital painting, mystery, adventure",
-    sd_model=stable_diffusion,
+    batch_size=3,
 )
 end = time.time()
 benchmark_result.append(["Mixed Precision", end - start])
-print(f"Mixed precision model: {end - start} seconds")
+plot_images(images)
+
+print(f"Mixed precision model: {(end - start):.2f} seconds")
 keras.backend.clear_session()
 
 """
 ### XLA Compilation
 
 TensorFlow comes with the
-[XLA: Accelerated Linear Algebra](https://www.tensorflow.org/xla) compiler built in.
+[XLA: Accelerated Linear Algebra](https://www.tensorflow.org/xla) compiler built-in.
 `keras_cv.models.StableDiffusion` supports a `jit_compile` argument out of the box.
 Setting this argument to `True` enables XLA compilation, resulting in a significant
 speed-up.
 
-<<<<<<< HEAD
-let's use this below:
-=======
 Let's use this below:
->>>>>>> 261788b6
 """
 
 # Set back to the default for benchmarking purposes.
 keras.mixed_precision.set_global_policy("float32")
-stable_diffusion = keras_cv.models.StableDiffusion(jit_compile=True)
+
+model = keras_cv.models.StableDiffusion(jit_compile=True)
 # Before we benchmark the model, we run inference once to make sure the TensorFlow
 # graph has already been traced.
-visualize_prompt_results(
+images = model.text_to_image(
     "An oldschool macintosh computer showing an avocado on its screen",
-    sd_model=stable_diffusion,
-)
-
-"""
-<<<<<<< HEAD
-let's benchmark our XLA model:
-=======
+)
+plot_images(images)
+
+"""
 Let's benchmark our XLA model:
->>>>>>> 261788b6
 """
 
 start = time.time()
-visualize_prompt_results(
-    "A cute water-colored otter in a rainbow whirlpool holding shells",
-    sd_model=stable_diffusion,
+images = model.text_to_image(
+    "A cute otter in a rainbow whirlpool holding shells, watercolor",
+    batch_size=3,
 )
 end = time.time()
 benchmark_result.append(["XLA", end - start])
-print(f"With XLA: {end - start} seconds")
+plot_images(images)
+
+print(f"With XLA: {(end - start):.2f} seconds")
 keras.backend.clear_session()
 
 """
-On my hardware I see about a 2x speedup.  Fantastic!
-## Putting It All Together
+On an A100 GPU, we get about a 2x speedup.  Fantastic!
+"""
+
+"""
+## Putting it all together
 
 So, how do you assemble the world's most performant stable diffusion inference
 pipeline (as of September 2022).
 
 With these two lines of code:
 """
+
 keras.mixed_precision.set_global_policy("mixed_float16")
-stable_diffusion = keras_cv.models.StableDiffusion(jit_compile=True)
+model = keras_cv.models.StableDiffusion(jit_compile=True)
+
 """
 And to use it...
 """
-<<<<<<< HEAD
-# let's make sure to warm up the model
-=======
+
 # Let's make sure to warm up the model
->>>>>>> 261788b6
-
-visualize_prompt_results(
-    "Teddy bears conducting machine learning research", sd_model=stable_diffusion
-)
+images = model.text_to_image(
+    "Teddy bears conducting machine learning research",
+    batch_size=3,
+)
+plot_images(images)
 
 """
 Exactly how fast is it?
@@ -300,15 +338,17 @@
 """
 
 start = time.time()
-visualize_prompt_results(
+images = model.text_to_image(
     "A mysterious dark stranger visits the great pyramids of egypt, "
     "high quality, highly detailed, elegant, sharp focus, "
     "concept art, character concepts, digital painting",
-    sd_model=stable_diffusion,
+    batch_size=3,
 )
 end = time.time()
 benchmark_result.append(["XLA + Mixed Precision", end - start])
-print(f"XLA + mixed precision: {end - start} seconds")
+plot_images(images)
+
+print(f"XLA + mixed precision: {(end - start):.2f} seconds")
 
 """
 Let's check out the results:
@@ -320,7 +360,7 @@
     print("{:<20} {:<20}".format(name, runtime))
 
 """
-It only took our fully optimized model four seconds to generate three novel images from
+It only took our fully-optimized model four seconds to generate three novel images from
 a text prompt on an A100 GPU.
 """
 
@@ -328,12 +368,12 @@
 ## Conclusions
 
 KerasCV offers a state-of-the-art implementation of StableDiffusion -- and
-through the use of XLA and mixed precision, it delivers the fastest StableDiffusion pipeline available as of September 2022.
+through the use of XLA and mixed precision, it delivers the fastest Stable Diffusion pipeline available as of September 2022.
 
 Normally, at the end of a keras.io tutorial we leave you with some future directions to continue in to learn.
 This time, we leave you with one idea:
 
-**Go run your own prompts through the model!  It is an absolute blast!**
+**Go run your own prompts through the model! It is an absolute blast!**
 
 If you have your own NVIDIA GPU, or a M1 MacBookPro, you can also run the model locally on your machine.
 (Note that when running on a M1 MacBookPro, you should not enable mixed precision, as it is not yet well supported
