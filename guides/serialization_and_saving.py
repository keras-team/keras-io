"""
Title: Save and Load Models
Authors: Kathy Wu, Francois Chollet
Date created: 2020/04/28
Last modified: 2020/04/28
Description: Complete guide to saving & loading models.
"""

"""
## Introduction

A Keras model consists of multiple components:
- An architecture, that specifies the layers and how they're connected.
- A set of weights, i.e, trained parameters that includes biases.
- The compilation information, that includes an optimizer, losses and metrics.

<<<<<<< HEAD
The Keras API makes it possible to save and load all or selectively some of these parts:
=======
- The architecture, or configuration, which specifies what layers the model
contain, and how they're connected.
- A set of weights values (the "state of the model").
- An optimizer (defined by compiling the model).
- A set of losses and metrics (defined by compiling the model or calling
`add_loss()` or `add_metric()`).
>>>>>>> de7ea52b

- Save and load a model (**recommended**), i.e, everything in the SavedModel format (or the older H5 format).
- Save and load the architecture only, typically as a JSON file.
- Save and load the weights only, typically as checkpoints.

<<<<<<< HEAD
Let's take a look at each of these options in detail:
=======
- Saving everything into a single archive in the TensorFlow SavedModel format
(or in the older Keras H5 format). This is the standard practice.
- Saving the architecture / configuration only, typically as a JSON file.
- Saving the weights values only. This is generally used when training the model.

Let's take a look at each of these options. When would you use one or the other,
and how do they work?
"""

"""
## How to save and load a model

If you only have 10 seconds to read this guide, here's what you need to know.

**Saving a Keras model:**

```python
model = ...  # Get model (Sequential, Functional Model, or Model subclass)
model.save('path/to/location')
```

**Loading the model back:**

```python
from tensorflow import keras
model = keras.models.load_model('path/to/location')
```

Now, let's look at the details.
>>>>>>> de7ea52b
"""

"""
## Setup
"""

import numpy as np
import tensorflow as tf
from tensorflow import keras

"""
## Save and load a model

**If you only have 10 seconds to read this guide, here's what you need to know.**

<<<<<<< HEAD
**Save model:**
=======
- The model's architecture/config
- The model's weight values (which were learned during training)
- The model's compilation information (if `compile()` was called)
- The optimizer and its state, if any (this enables you to restart training
where you left)
>>>>>>> de7ea52b

```python
from tensorflow import keras
model = ...  # Define model (Sequential, Functional Model, or Model subclass)
keras.models.save_model(model, 'path/to/location') # or `model.save('path/to/location')`

```

<<<<<<< HEAD
**Load model:**
=======
There are two formats you can use to save an entire model to disk:
**the TensorFlow SavedModel format**, and the older Keras **H5 format**.
The recommended format is SavedModel. It is the default when you use `model.save()`.
>>>>>>> de7ea52b

```python
from tensorflow import keras
model = keras.models.load_model('path/to/location')
```

Note: These APIs use the recommended **SavedModel** format by default. However, in order to use the older H5 format,
use a filename that ends in `.h5` or pass `save_format='h5'` to `save()`. 
"""

"""
### SavedModel format

SavedModel is the more comprehensive save format that saves the model architecture,
weights, and the traced Tensorflow subgraphs of the call functions. This enables
Keras to restore both built-in layers as well as custom objects.

**Example:**
"""


def get_model():
    # Create a simple model.
    inputs = keras.Input(shape=(32,))
    outputs = keras.layers.Dense(1)(inputs)
    model = keras.Model(inputs, outputs)
    model.compile(optimizer="adam", loss="mean_squared_error")
    return model


model = get_model()

# Train the model.
test_input = np.random.random((128, 32))
test_target = np.random.random((128, 1))
model.fit(test_input, test_target)

# Calling `save('my_model')` creates a SavedModel folder `my_model`.
model.save("my_model")

# It can be used to reconstruct the model identically.
reconstructed_model = keras.models.load_model("my_model")

# Let's check:
np.testing.assert_allclose(
    model.predict(test_input), reconstructed_model.predict(test_input)
)

# The reconstructed model is already compiled and has retained the optimizer
# state, so training can resume:
reconstructed_model.fit(test_input, test_target)

"""
#### What the SavedModel contains

Calling `model.save('my_model')` creates a folder named `my_model`,
containing the following:
"""

"""shell
ls my_model
"""

"""
The model architecture, and training configuration
(including the optimizer, losses, and metrics) are stored in `saved_model.pb`.
The weights are saved in the `variables/` directory.

For detailed information on the SavedModel format, see the
[SavedModel guide (*The SavedModel format on disk*)](
  https://www.tensorflow.org/guide/saved_model#the_savedmodel_format_on_disk).


#### How SavedModel handles custom objects

When saving the model and its layers, the SavedModel format stores the
class name, **call function**, losses, and weights (and the config, if implemented).
The call function defines the computation graph of the model/layer.

In the absence of the model/layer config, the call function is used to create
a model that exists like the original model which can be trained, evaluated,
and used for inference.

Nevertheless, it is always a good practice to define the `get_config`
and `from_config` methods when writing a custom model or layer class.
This allows you to easily update the computation later if needed.
See the section about [Custom objects](#custom-objects)
for more information.

Example:
"""


class CustomModel(keras.Model):
    def __init__(self, hidden_units):
        super(CustomModel, self).__init__()
        self.hidden_units = hidden_units
        self.dense_layers = [keras.layers.Dense(u) for u in hidden_units]

    def call(self, inputs):
        x = inputs
        for layer in self.dense_layers:
            x = layer(x)
        return x

    def get_config(self):
        return {"hidden_units": self.hidden_units}

    @classmethod
    def from_config(cls, config):
        return cls(**config)


model = CustomModel([16, 16, 10])
# Build the model by calling it
input_arr = tf.random.uniform((1, 5))
outputs = model(input_arr)
model.save("my_model")

# Option 1: Load with the custom_object argument.
loaded_1 = keras.models.load_model(
    "my_model", custom_objects={"CustomModel": CustomModel}
)

# Option 2: Load without the CustomModel class.

# Delete the custom-defined model class to ensure that the loader does not have
# access to it.
del CustomModel

loaded_2 = keras.models.load_model("my_model")
np.testing.assert_allclose(loaded_1(input_arr), outputs)
np.testing.assert_allclose(loaded_2(input_arr), outputs)

print("Original model:", model)
print("Model Loaded with custom objects:", loaded_1)
print("Model loaded without the custom object class:", loaded_2)


"""
The first loaded model is loaded using the config and `CustomModel` class. The second
model is loaded by dynamically creating the model class that acts like the original model.
"""


"""
#### Configuring the SavedModel

*New in TensoFlow 2.4*
The argument `save_traces` has been added to `model.save`, which allows you to toggle
SavedModel function tracing. Functions are saved to allow the Keras to re-load custom
objects without the original class definitons, so when `save_traces=False`, all custom
objects must have defined `get_config`/`from_config` methods. When loading, the custom
objects must be passed to the `custom_objects` argument. `save_traces=False` reduces the
disk space used by the SavedModel and saving time.
"""

"""
### Keras H5 format

Keras also supports saving a single HDF5 file containing the model's architecture,
weights values, and `compile()` information.
It is a light-weight alternative to SavedModel.

**Example:**
"""

model = get_model()

# Train the model.
test_input = np.random.random((128, 32))
test_target = np.random.random((128, 1))
model.fit(test_input, test_target)

# Calling `save('my_model.h5')` creates a h5 file `my_model.h5`.
model.save("my_h5_model.h5")

# It can be used to reconstruct the model identically.
reconstructed_model = keras.models.load_model("my_h5_model.h5")

# Let's check:
np.testing.assert_allclose(
    model.predict(test_input), reconstructed_model.predict(test_input)
)

# The reconstructed model is already compiled and has retained the optimizer
# state, so training can resume:
reconstructed_model.fit(test_input, test_target)

"""

#### Limitations

Compared to the SavedModel format, there are two things that don't
get included in the H5 file:

- **External losses & metrics** added via `model.add_loss()`
& `model.add_metric()` are not saved (unlike SavedModel).
If you have such losses & metrics on your model and you want to resume training,
you need to add these losses back yourself after loading the model.
Note that this does not apply to losses/metrics created *inside* layers via
`self.add_loss()` & `self.add_metric()`. As long as the layer gets loaded,
these losses & metrics are kept, since they are part of the `call` method of the layer.
- The **computation graph of custom objects** such as custom layers
is not included in the saved file. At loading time, Keras will need access
to the Python classes/functions of these objects in order to reconstruct the model.
See [Custom objects](#custom-objects).


"""

"""
## Save and load the architecture only

The model's configuration (or architecture) specifies what layers the model
contains, and how these layers are connected*. If you have the configuration of a model,
then the model can be created with a freshly initialized state for the weights
and no compilation information.

*Note this only applies to models defined using the functional or Sequential apis
 not subclassed models.
"""

"""
### Configuration of a Sequential model or Functional API model

These types of models are explicit graphs of layers: their configuration
is always available in a structured form.

#### APIs

- `get_config()` and `from_config()`
- `tf.keras.models.model_to_json()` and `tf.keras.models.model_from_json()`
"""

"""
#### `get_config()` and `from_config()`

Calling `config = model.get_config()` will return a Python dict containing
the configuration of the model. The same model can then be reconstructed via
`Sequential.from_config(config)` (for a `Sequential` model) or
`Model.from_config(config)` (for a Functional API model).

The same workflow also works for any serializable layer.

**Layer example:**
"""

layer = keras.layers.Dense(3, activation="relu")
layer_config = layer.get_config()
new_layer = keras.layers.Dense.from_config(layer_config)

"""
**Sequential model example:**
"""

model = keras.Sequential([keras.Input((32,)), keras.layers.Dense(1)])
config = model.get_config()
new_model = keras.Sequential.from_config(config)

"""
**Functional model example:**
"""

inputs = keras.Input((32,))
outputs = keras.layers.Dense(1)(inputs)
model = keras.Model(inputs, outputs)
config = model.get_config()
new_model = keras.Model.from_config(config)

"""
#### `to_json()` and `tf.keras.models.model_from_json()`

This is similar to `get_config` / `from_config`, except it turns the model
into a JSON string, which can then be loaded without the original model class.
It is also specific to models, it isn't meant for layers.

**Example:**
"""

model = keras.Sequential([keras.Input((32,)), keras.layers.Dense(1)])
json_config = model.to_json()
new_model = keras.models.model_from_json(json_config)

"""
### Custom objects

**Models and layers**

The architecture of subclassed models and layers are defined in the methods
`__init__` and `call`. They are considered Python bytecode,
which cannot be serialized into a JSON-compatible config
-- you could try serializing the bytecode (e.g. via `pickle`),
but it's completely unsafe and means your model cannot be loaded on a different system.

In order to save/load a model with custom-defined layers, or a subclassed model,
you should overwrite the `get_config` and optionally `from_config` methods.
Additionally, you should use register the custom object so that Keras is aware of it.

**Custom functions**

Custom-defined functions (e.g. activation loss or initialization) do not need
a `get_config` method. The function name is sufficient for loading as long
as it is registered as a custom object.

**Loading the TensorFlow graph only**

It's possible to load the TensorFlow graph generated by the Keras. If you
do so, you won't need to provide any `custom_objects`. You can do so like
this:
"""

model.save("my_model")
tensorflow_graph = tf.saved_model.load("my_model")
x = np.random.uniform(size=(4, 32)).astype(np.float32)
predicted = tensorflow_graph(x).numpy()

"""
Note that this method has several drawbacks:
* For traceability reasons, you should always have access to the custom
objects that were used. You wouldn't want to put in production a model
that you cannot re-create.
* The object returned by `tf.saved_model.load` isn't a Keras model. So it's
not as easy to use. For example, you won't have access to `.predict()` or `.fit()`

Even if its use is discouraged, it can help you if you're in a tight spot,
for example, if you lost the code of your custom objects or have issues
loading the model with `tf.keras.models.load_model()`.

You can find out more in
the [page about `tf.saved_model.load`](https://www.tensorflow.org/api_docs/python/tf/saved_model/load)
"""


"""
#### Defining the config methods

Specifications:

* `get_config` should return a JSON-serializable dictionary in order to be
compatible with the Keras architecture- and model-saving APIs.
* `from_config(config)` (`classmethod`) should return a new layer or model
object that is created from the config.
The default implementation returns `cls(**config)`.

**Example:**
"""


class CustomLayer(keras.layers.Layer):
    def __init__(self, a):
        self.var = tf.Variable(a, name="var_a")

    def call(self, inputs, training=False):
        if training:
            return inputs * self.var
        else:
            return inputs

    def get_config(self):
        return {"a": self.var.numpy()}

    # There's actually no need to define `from_config` here, since returning
    # `cls(**config)` is the default behavior.
    @classmethod
    def from_config(cls, config):
        return cls(**config)


layer = CustomLayer(5)
layer.var.assign(2)

serialized_layer = keras.layers.serialize(layer)
new_layer = keras.layers.deserialize(
    serialized_layer, custom_objects={"CustomLayer": CustomLayer}
)

"""
#### Registering the custom object

Keras keeps a note of which class generated the config.
From the example above, `tf.keras.layers.serialize`
generates a serialized form of the custom layer:

```
{'class_name': 'CustomLayer', 'config': {'a': 2}}
```

Keras keeps a master list of all built-in layer, model, optimizer,
and metric classes, which is used to find the correct class to call `from_config`.
If the  class can't be found, then an error is raised (`Value Error: Unknown layer`).
There are a few ways to register custom classes to this list:

1. Setting `custom_objects` argument in the loading function. (see the example
in section above "Defining the config methods")
2. `tf.keras.utils.custom_object_scope` or `tf.keras.utils.CustomObjectScope`
3. `tf.keras.utils.register_keras_serializable`
"""

"""
#### Custom layer and function example
"""


class CustomLayer(keras.layers.Layer):
    def __init__(self, units=32, **kwargs):
        super(CustomLayer, self).__init__(**kwargs)
        self.units = units

    def build(self, input_shape):
        self.w = self.add_weight(
            shape=(input_shape[-1], self.units),
            initializer="random_normal",
            trainable=True,
        )
        self.b = self.add_weight(
            shape=(self.units,), initializer="random_normal", trainable=True
        )

    def call(self, inputs):
        return tf.matmul(inputs, self.w) + self.b

    def get_config(self):
        config = super(CustomLayer, self).get_config()
        config.update({"units": self.units})
        return config


def custom_activation(x):
    return tf.nn.tanh(x) ** 2


# Make a model with the CustomLayer and custom_activation
inputs = keras.Input((32,))
x = CustomLayer(32)(inputs)
outputs = keras.layers.Activation(custom_activation)(x)
model = keras.Model(inputs, outputs)

# Retrieve the config
config = model.get_config()

# At loading time, register the custom objects with a `custom_object_scope`:
custom_objects = {"CustomLayer": CustomLayer, "custom_activation": custom_activation}
with keras.utils.custom_object_scope(custom_objects):
    new_model = keras.Model.from_config(config)

"""
### In-memory model cloning

You can also do in-memory cloning of a model via `tf.keras.models.clone_model()`.
This is equivalent to getting the config then recreating the model from its config
(so it does not preserve compilation information or layer weights values).

**Example:**
"""

with keras.utils.custom_object_scope(custom_objects):
    new_model = keras.models.clone_model(model)

"""
## Save and load the weights only.

You can choose to only save & load a model's weights. This can be useful if:

- You only need the model for inference: in this case you won't need to
restart training, so you don't need the compilation information or optimizer state.
- You are doing transfer learning: in this case you will be training a new model
reusing the state of a prior model, so you don't need the compilation
information of the prior model.

"""

"""
### APIs for in-memory weight transfer

Weights can be copied between different objects by using `get_weights`
and `set_weights`:

* `tf.keras.layers.Layer.get_weights()`: Returns a list of numpy arrays.
* `tf.keras.layers.Layer.set_weights()`: Sets the model weights to the values
in the `weights` argument.

Examples below.


***Transfering weights from one layer to another, in memory***

"""


def create_layer():
    layer = keras.layers.Dense(64, activation="relu", name="dense_2")
    layer.build((None, 784))
    return layer


layer_1 = create_layer()
layer_2 = create_layer()

# Copy weights from layer 1 to layer 2
layer_2.set_weights(layer_1.get_weights())

"""
***Transfering weights from one model to another model with a
compatible architecture, in memory***
"""

# Create a simple functional model
inputs = keras.Input(shape=(784,), name="digits")
x = keras.layers.Dense(64, activation="relu", name="dense_1")(inputs)
x = keras.layers.Dense(64, activation="relu", name="dense_2")(x)
outputs = keras.layers.Dense(10, name="predictions")(x)
functional_model = keras.Model(inputs=inputs, outputs=outputs, name="3_layer_mlp")

# Define a subclassed model with the same architecture
class SubclassedModel(keras.Model):
    def __init__(self, output_dim, name=None):
        super(SubclassedModel, self).__init__(name=name)
        self.output_dim = output_dim
        self.dense_1 = keras.layers.Dense(64, activation="relu", name="dense_1")
        self.dense_2 = keras.layers.Dense(64, activation="relu", name="dense_2")
        self.dense_3 = keras.layers.Dense(output_dim, name="predictions")

    def call(self, inputs):
        x = self.dense_1(inputs)
        x = self.dense_2(x)
        x = self.dense_3(x)
        return x

    def get_config(self):
        return {"output_dim": self.output_dim, "name": self.name}


subclassed_model = SubclassedModel(10)
# Call the subclassed model once to create the weights.
subclassed_model(tf.ones((1, 784)))

# Copy weights from functional_model to subclassed_model.
subclassed_model.set_weights(functional_model.get_weights())

assert len(functional_model.weights) == len(subclassed_model.weights)
for a, b in zip(functional_model.weights, subclassed_model.weights):
    np.testing.assert_allclose(a.numpy(), b.numpy())

"""
***The case of stateless layers***

Because stateless layers do not change the order or number of weights,
models can have compatible architectures even if there are extra/missing
stateless layers.
"""

inputs = keras.Input(shape=(784,), name="digits")
x = keras.layers.Dense(64, activation="relu", name="dense_1")(inputs)
x = keras.layers.Dense(64, activation="relu", name="dense_2")(x)
outputs = keras.layers.Dense(10, name="predictions")(x)
functional_model = keras.Model(inputs=inputs, outputs=outputs, name="3_layer_mlp")

inputs = keras.Input(shape=(784,), name="digits")
x = keras.layers.Dense(64, activation="relu", name="dense_1")(inputs)
x = keras.layers.Dense(64, activation="relu", name="dense_2")(x)

# Add a dropout layer, which does not contain any weights.
x = keras.layers.Dropout(0.5)(x)
outputs = keras.layers.Dense(10, name="predictions")(x)
functional_model_with_dropout = keras.Model(
    inputs=inputs, outputs=outputs, name="3_layer_mlp"
)

functional_model_with_dropout.set_weights(functional_model.get_weights())

"""
### APIs for saving weights to disk & loading them back

Weights can be saved to disk by calling `model.save_weights`
in the following formats:

* TensorFlow Checkpoint
* HDF5

The default format for `model.save_weights` is TensorFlow checkpoint.
There are two ways to specify the save format:

1. `save_format` argument: Set the value to `save_format="tf"` or `save_format="h5"`.
2. `path` argument: If the path ends with `.h5` or `.hdf5`,
then the HDF5 format is used. Other suffixes will result in a TensorFlow
checkpoint unless `save_format` is set.

There is also an option of retrieving weights as in-memory numpy arrays.
Each API has its pros and cons which are detailed below.

"""

"""
### TF Checkpoint format

**Example:**
"""

# Runnable example
sequential_model = keras.Sequential(
    [
        keras.Input(shape=(784,), name="digits"),
        keras.layers.Dense(64, activation="relu", name="dense_1"),
        keras.layers.Dense(64, activation="relu", name="dense_2"),
        keras.layers.Dense(10, name="predictions"),
    ]
)
sequential_model.save_weights("ckpt")
load_status = sequential_model.load_weights("ckpt")

# `assert_consumed` can be used as validation that all variable values have been
# restored from the checkpoint. See `tf.train.Checkpoint.restore` for other
# methods in the Status object.
load_status.assert_consumed()

"""
#### Format details

The TensorFlow Checkpoint format saves and restores the weights using
object attribute names. For instance, consider the `tf.keras.layers.Dense` layer.
The layer contains two weights: `dense.kernel` and `dense.bias`.
When the layer is saved to the `tf` format, the resulting checkpoint contains the keys
`"kernel"` and `"bias"` and their corresponding weight values.
For more information see
["Loading mechanics" in the TF Checkpoint guide](https://www.tensorflow.org/guide/checkpoint#loading_mechanics).

Note that attribute/graph edge is named after **the name used in parent object,
not the name of the variable**. Consider the `CustomLayer` in the example below.
The variable `CustomLayer.var` is saved with `"var"` as part of key, not `"var_a"`.

"""


class CustomLayer(keras.layers.Layer):
    def __init__(self, a):
        self.var = tf.Variable(a, name="var_a")


layer = CustomLayer(5)
layer_ckpt = tf.train.Checkpoint(layer=layer).save("custom_layer")

ckpt_reader = tf.train.load_checkpoint(layer_ckpt)

ckpt_reader.get_variable_to_dtype_map()

"""
#### Transfer learning example

Essentially, as long as two models have the same architecture,
they are able to share the same checkpoint.

**Example:**
"""

inputs = keras.Input(shape=(784,), name="digits")
x = keras.layers.Dense(64, activation="relu", name="dense_1")(inputs)
x = keras.layers.Dense(64, activation="relu", name="dense_2")(x)
outputs = keras.layers.Dense(10, name="predictions")(x)
functional_model = keras.Model(inputs=inputs, outputs=outputs, name="3_layer_mlp")

# Extract a portion of the functional model defined in the Setup section.
# The following lines produce a new model that excludes the final output
# layer of the functional model.
pretrained = keras.Model(
    functional_model.inputs, functional_model.layers[-1].input, name="pretrained_model"
)
# Randomly assign "trained" weights.
for w in pretrained.weights:
    w.assign(tf.random.normal(w.shape))
pretrained.save_weights("pretrained_ckpt")
pretrained.summary()

# Assume this is a separate program where only 'pretrained_ckpt' exists.
# Create a new functional model with a different output dimension.
inputs = keras.Input(shape=(784,), name="digits")
x = keras.layers.Dense(64, activation="relu", name="dense_1")(inputs)
x = keras.layers.Dense(64, activation="relu", name="dense_2")(x)
outputs = keras.layers.Dense(5, name="predictions")(x)
model = keras.Model(inputs=inputs, outputs=outputs, name="new_model")

# Load the weights from pretrained_ckpt into model.
model.load_weights("pretrained_ckpt")

# Check that all of the pretrained weights have been loaded.
for a, b in zip(pretrained.weights, model.weights):
    np.testing.assert_allclose(a.numpy(), b.numpy())

print("\n", "-" * 50)
model.summary()

# Example 2: Sequential model
# Recreate the pretrained model, and load the saved weights.
inputs = keras.Input(shape=(784,), name="digits")
x = keras.layers.Dense(64, activation="relu", name="dense_1")(inputs)
x = keras.layers.Dense(64, activation="relu", name="dense_2")(x)
pretrained_model = keras.Model(inputs=inputs, outputs=x, name="pretrained")

# Sequential example:
model = keras.Sequential([pretrained_model, keras.layers.Dense(5, name="predictions")])
model.summary()

pretrained_model.load_weights("pretrained_ckpt")

# Warning! Calling `model.load_weights('pretrained_ckpt')` won't throw an error,
# but will *not* work as expected. If you inspect the weights, you'll see that
# none of the weights will have loaded. `pretrained_model.load_weights()` is the
# correct method to call.

"""
It is generally recommended to stick to the same API for building models. If you
switch between Sequential and Functional, or Functional and subclassed,
etc., then always rebuild the pre-trained model and load the pre-trained
weights to that model.
"""

"""
The next question is, how can weights be saved and loaded to different models
if the model architectures are quite different?
The solution is to use `tf.train.Checkpoint` to save and restore the exact layers/variables.

**Example:**
"""

# Create a subclassed model that essentially uses functional_model's first
# and last layers.
# First, save the weights of functional_model's first and last dense layers.
first_dense = functional_model.layers[1]
last_dense = functional_model.layers[-1]
ckpt_path = tf.train.Checkpoint(
    dense=first_dense, kernel=last_dense.kernel, bias=last_dense.bias
).save("ckpt")

# Define the subclassed model.
class ContrivedModel(keras.Model):
    def __init__(self):
        super(ContrivedModel, self).__init__()
        self.first_dense = keras.layers.Dense(64)
        self.kernel = self.add_variable("kernel", shape=(64, 10))
        self.bias = self.add_variable("bias", shape=(10,))

    def call(self, inputs):
        x = self.first_dense(inputs)
        return tf.matmul(x, self.kernel) + self.bias


model = ContrivedModel()
# Call model on inputs to create the variables of the dense layer.
_ = model(tf.ones((1, 784)))

# Create a Checkpoint with the same structure as before, and load the weights.
tf.train.Checkpoint(
    dense=model.first_dense, kernel=model.kernel, bias=model.bias
).restore(ckpt_path).assert_consumed()

"""
### HDF5 format

The HDF5 format contains weights grouped by layer names.
The weights are lists ordered by concatenating the list of trainable weights
to the list of non-trainable weights (same as `layer.weights`).
Thus, a model can use a hdf5 checkpoint if it has the same layers and trainable
statuses as saved in the checkpoint.

**Example:**
"""

# Runnable example
sequential_model = keras.Sequential(
    [
        keras.Input(shape=(784,), name="digits"),
        keras.layers.Dense(64, activation="relu", name="dense_1"),
        keras.layers.Dense(64, activation="relu", name="dense_2"),
        keras.layers.Dense(10, name="predictions"),
    ]
)
sequential_model.save_weights("weights.h5")
sequential_model.load_weights("weights.h5")

"""
Note that changing `layer.trainable` may result in a different
`layer.weights` ordering when the model contains nested layers.
"""


class NestedDenseLayer(keras.layers.Layer):
    def __init__(self, units, name=None):
        super(NestedDenseLayer, self).__init__(name=name)
        self.dense_1 = keras.layers.Dense(units, name="dense_1")
        self.dense_2 = keras.layers.Dense(units, name="dense_2")

    def call(self, inputs):
        return self.dense_2(self.dense_1(inputs))


nested_model = keras.Sequential([keras.Input((784,)), NestedDenseLayer(10, "nested")])
variable_names = [v.name for v in nested_model.weights]
print("variables: {}".format(variable_names))

print("\nChanging trainable status of one of the nested layers...")
nested_model.get_layer("nested").dense_1.trainable = False

variable_names_2 = [v.name for v in nested_model.weights]
print("\nvariables: {}".format(variable_names_2))
print("variable ordering changed:", variable_names != variable_names_2)

"""
#### Transfer learning example

When loading pretrained weights from HDF5, it is recommended to load
the weights into the original checkpointed model, and then extract
the desired weights/layers into a new model.

**Example:**
"""


def create_functional_model():
    inputs = keras.Input(shape=(784,), name="digits")
    x = keras.layers.Dense(64, activation="relu", name="dense_1")(inputs)
    x = keras.layers.Dense(64, activation="relu", name="dense_2")(x)
    outputs = keras.layers.Dense(10, name="predictions")(x)
    return keras.Model(inputs=inputs, outputs=outputs, name="3_layer_mlp")


functional_model = create_functional_model()
functional_model.save_weights("pretrained_weights.h5")

# In a separate program:
pretrained_model = create_functional_model()
pretrained_model.load_weights("pretrained_weights.h5")

# Create a new model by extracting layers from the original model:
extracted_layers = pretrained_model.layers[:-1]
extracted_layers.append(keras.layers.Dense(5, name="dense_3"))
model = keras.Sequential(extracted_layers)
model.summary()<|MERGE_RESOLUTION|>--- conflicted
+++ resolved
@@ -14,54 +14,12 @@
 - A set of weights, i.e, trained parameters that includes biases.
 - The compilation information, that includes an optimizer, losses and metrics.
 
-<<<<<<< HEAD
 The Keras API makes it possible to save and load all or selectively some of these parts:
-=======
-- The architecture, or configuration, which specifies what layers the model
-contain, and how they're connected.
-- A set of weights values (the "state of the model").
-- An optimizer (defined by compiling the model).
-- A set of losses and metrics (defined by compiling the model or calling
-`add_loss()` or `add_metric()`).
->>>>>>> de7ea52b
-
 - Save and load a model (**recommended**), i.e, everything in the SavedModel format (or the older H5 format).
 - Save and load the architecture only, typically as a JSON file.
 - Save and load the weights only, typically as checkpoints.
 
-<<<<<<< HEAD
 Let's take a look at each of these options in detail:
-=======
-- Saving everything into a single archive in the TensorFlow SavedModel format
-(or in the older Keras H5 format). This is the standard practice.
-- Saving the architecture / configuration only, typically as a JSON file.
-- Saving the weights values only. This is generally used when training the model.
-
-Let's take a look at each of these options. When would you use one or the other,
-and how do they work?
-"""
-
-"""
-## How to save and load a model
-
-If you only have 10 seconds to read this guide, here's what you need to know.
-
-**Saving a Keras model:**
-
-```python
-model = ...  # Get model (Sequential, Functional Model, or Model subclass)
-model.save('path/to/location')
-```
-
-**Loading the model back:**
-
-```python
-from tensorflow import keras
-model = keras.models.load_model('path/to/location')
-```
-
-Now, let's look at the details.
->>>>>>> de7ea52b
 """
 
 """
@@ -77,30 +35,15 @@
 
 **If you only have 10 seconds to read this guide, here's what you need to know.**
 
-<<<<<<< HEAD
 **Save model:**
-=======
-- The model's architecture/config
-- The model's weight values (which were learned during training)
-- The model's compilation information (if `compile()` was called)
-- The optimizer and its state, if any (this enables you to restart training
-where you left)
->>>>>>> de7ea52b
 
 ```python
 from tensorflow import keras
 model = ...  # Define model (Sequential, Functional Model, or Model subclass)
 keras.models.save_model(model, 'path/to/location') # or `model.save('path/to/location')`
-
 ```
 
-<<<<<<< HEAD
 **Load model:**
-=======
-There are two formats you can use to save an entire model to disk:
-**the TensorFlow SavedModel format**, and the older Keras **H5 format**.
-The recommended format is SavedModel. It is the default when you use `model.save()`.
->>>>>>> de7ea52b
 
 ```python
 from tensorflow import keras
