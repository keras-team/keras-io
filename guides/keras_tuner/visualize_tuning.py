"""
Title: Visualize the hyperparameter tuning process
Author: Haifeng Jin
Date created: 2021/06/25
Last modified: 2021/06/05
Description: Using TensorBoard to visualize the hyperparameter tuning process in KerasTuner.
"""

"""shell
pip install keras-tuner -q
"""

"""
## Introduction

KerasTuner prints the logs to screen including the values of the
hyperparameters in each trial for the user to monitor the progress. However,
reading the logs is not intuitive enough to sense the influences of
hyperparameters have on the results, Therefore, we provide a method to
visualize the hyperparameter values and the corresponding evaluation results
with interactive figures using TensorBaord.

[TensorBoard](https://www.tensorflow.org/tensorboard) is a useful tool for
visualizing the machine learning experiments.  It can monitor the losses and
metrics during the model training and visualize the model architectures.
Running KerasTuner with TensorBoard will give you additional features for
visualizing hyperparameter tuning results using its HParams plugin.
"""

"""
We will use a simple example of tuning a model for the MNIST image
classification dataset to show how to use KerasTuner with TensorBoard.

The first step is to download and format the data.
"""

import numpy as np
import keras_tuner
from tensorflow import keras
from tensorflow.keras import layers

(x_train, y_train), (x_test, y_test) = keras.datasets.mnist.load_data()
# Normalize the pixel values to the range of [0, 1].
x_train = x_train.astype("float32") / 255
x_test = x_test.astype("float32") / 255
# Add the channel dimension to the images.
x_train = np.expand_dims(x_train, -1)
x_test = np.expand_dims(x_test, -1)
# Print the shapes of the data.
print(x_train.shape)
print(y_train.shape)
print(x_test.shape)
print(y_test.shape)

"""
Then, we write a `build_model` function to build the model with hyperparameters
and return the model. The hyperparameters include the type of model to use
(multi-layer perceptron or convolutional neural network), the number of layers,
the number of units or filters, whether to use dropout.
"""


def build_model(hp):
    inputs = keras.Input(shape=(28, 28, 1))
    # Model type can be MLP or CNN.
    model_type = hp.Choice("model_type", ["mlp", "cnn"])
    x = inputs
    if model_type == "mlp":
        x = layers.Flatten()(x)
        # Number of layers of the MLP is a hyperparameter.
        for i in range(hp.Int("mlp_layers", 1, 3)):
            # Number of units of each layer are
            # different hyperparameters with different names.
<<<<<<< HEAD
            x = layers.Dense(
                units=hp.Int(f"units_{i}", 32, 128, step=32), activation="relu",
=======
            output_node = layers.Dense(
                units=hp.Int(f"units_{i}", 32, 128, step=32),
                activation="relu",
>>>>>>> 5075dc6b
            )(x)
    else:
        # Number of layers of the CNN is also a hyperparameter.
        for i in range(hp.Int("cnn_layers", 1, 3)):
            x = layers.Conv2D(
                hp.Int(f"filters_{i}", 32, 128, step=32),
                kernel_size=(3, 3),
                activation="relu",
            )(x)
            x = layers.MaxPooling2D(pool_size=(2, 2))(x)
        x = layers.Flatten()(x)

    # A hyperparamter for whether to use dropout layer.
    if hp.Boolean("dropout"):
        x = layers.Dropout(0.5)(x)

    # The last layer contains 10 units,
    # which is the same as the number of classes.
    outputs = layers.Dense(units=10, activation="softmax")(x)
    model = keras.Model(inputs=inputs, outputs=outputs)

    # Compile the model.
    model.compile(
        loss="sparse_categorical_crossentropy",
        metrics=["accuracy"],
        optimizer="adam",
    )
    return model


"""
We can do a quick test of the models to check if it build successfully for both
CNN and MLP.
"""


# Initialize the `HyperParameters` and set the values.
hp = keras_tuner.HyperParameters()
hp.values["model_type"] = "cnn"
# Build the model using the `HyperParameters`.
model = build_model(hp)
# Test if the model runs with our data.
model(x_train[:100])
# Print a summary of the model.
model.summary()

# Do the same for MLP model.
hp.values["model_type"] = "mlp"
model = build_model(hp)
model(x_train[:100])
model.summary()

"""
Initialize the `RandomSearch` tuner with 10 trials and using validation
accuracy as the metric for selecting models.
"""

tuner = keras_tuner.RandomSearch(
    build_model,
    max_trials=10,
    # Do not resume the previous search in the same directory.
    overwrite=True,
    objective="val_accuracy",
    # Set a directory to store the intermediate results.
    directory="/tmp/tb",
)

"""
Start the search by calling `tuner.search(...)`. To use TensorBoard, we need
to pass a `keras.callbacks.TensorBoard` instance to the callbacks.
"""

tuner.search(
    x_train,
    y_train,
    validation_split=0.2,
    epochs=2,
    # Use the TensorBoard callback.
    # The logs will be write to "/tmp/tb_logs".
    callbacks=[keras.callbacks.TensorBoard("/tmp/tb_logs")],
)

"""
If running in Colab, the following two commands will show you the TensorBoard
inside Colab.

`%load_ext tensorboard`

`%tensorboard --logdir /tmp/tb_logs`

You have access to all the common features of the TensorBoard. For example, you
can view the loss and metrics curves and visualize the computational graph of
the models in different trials.

![Loss and metrics curves](https://i.imgur.com/ShulDtI.png)
![Computational graphs](https://i.imgur.com/8sRiT1I.png)

In addition to these features, we also have a HParams tab, in which there are
three views.  In the table view, you can view the 10 different trials in a
table with the different hyperparameter values and evaluation metrics.

![Table view](https://i.imgur.com/OMcQdOw.png)

On the left side, you can specify the filters for certain hyperparameters. For
example, you can specify to only view the MLP models without the dropout layer
and with 1 to 2 dense layers.

![Filtered table view](https://i.imgur.com/yZpfaxN.png)

Besides the table view, it also provides two other views, parallel coordinates
view and scatter plot matrix view. They are just different visualization
methods for the same data. You can still use the panel on the left to filter
the results.

In the parallel coordinates view, each colored line is a trial.
The axes are the hyperparameters and evaluation metrics.

![Parallel coordinates view](https://i.imgur.com/PJ7HQUQ.png)

In the scatter plot matrix view, each dot is a trial. The plots are projections
of the trials on planes with different hyperparameter and metrics as the axes.

![Scatter plot matrix view](https://i.imgur.com/zjPjh6o.png)

"""<|MERGE_RESOLUTION|>--- conflicted
+++ resolved
@@ -71,14 +71,9 @@
         for i in range(hp.Int("mlp_layers", 1, 3)):
             # Number of units of each layer are
             # different hyperparameters with different names.
-<<<<<<< HEAD
             x = layers.Dense(
-                units=hp.Int(f"units_{i}", 32, 128, step=32), activation="relu",
-=======
-            output_node = layers.Dense(
-                units=hp.Int(f"units_{i}", 32, 128, step=32),
+                units=hp.Int(f"units_{i}", 32, 128, step=32), 
                 activation="relu",
->>>>>>> 5075dc6b
             )(x)
     else:
         # Number of layers of the CNN is also a hyperparameter.
